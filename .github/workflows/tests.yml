--- conflicted
+++ resolved
@@ -2,7 +2,7 @@
 
 on:
   push:
-    branches: [ main ]
+    branches: [main]
   pull_request:
     paths:
       # Run only when relevant files are modified
@@ -36,7 +36,7 @@
     name: Tests
     strategy:
       matrix:
-        python-version: ['3.9', '3.10', '3.11', '3.12', '3.13']
+        python-version: ["3.9", "3.10", "3.11", "3.12", "3.13"]
       fail-fast: false
     runs-on:
       group: aws-g4dn-2xlarge
@@ -80,7 +80,7 @@
           make test
 
       - name: Post to Slack
-        if: github.ref == 'refs/heads/main' && always()  # Check if the branch is main
+        if: github.ref == 'refs/heads/main' && always() # Check if the branch is main
         uses: huggingface/hf-workflows/.github/actions/post-slack@main
         with:
           slack_channel: ${{ env.CI_SLACK_CHANNEL }}
@@ -106,7 +106,7 @@
       - name: Set up Python 3.12
         uses: actions/setup-python@v5
         with:
-          python-version: '3.12'
+          python-version: "3.12"
 
       - name: Install Make and Git
         run: |
@@ -128,15 +128,14 @@
           uv pip install -U git+https://github.com/huggingface/accelerate.git
           uv pip install -U git+https://github.com/huggingface/datasets.git
           uv pip install -U git+https://github.com/huggingface/transformers.git
-          
-
-      - name: Test with pytest
-        run: |
-          source .venv/bin/activate
-          make test
-
-      - name: Post to Slack
-        if: github.ref == 'refs/heads/main' && always()  # Check if the branch is main
+
+      - name: Test with pytest
+        run: |
+          source .venv/bin/activate
+          make test
+
+      - name: Post to Slack
+        if: github.ref == 'refs/heads/main' && always() # Check if the branch is main
         uses: huggingface/hf-workflows/.github/actions/post-slack@main
         with:
           slack_channel: ${{ env.CI_SLACK_CHANNEL }}
@@ -162,7 +161,7 @@
       - name: Set up Python 3.12
         uses: actions/setup-python@v5
         with:
-          python-version: '3.12'
+          python-version: "3.12"
 
       - name: Install Make and Git
         run: |
@@ -188,7 +187,7 @@
           make test
 
       - name: Post to Slack
-        if: github.ref == 'refs/heads/main' && always()  # Check if the branch is main
+        if: github.ref == 'refs/heads/main' && always() # Check if the branch is main
         uses: huggingface/hf-workflows/.github/actions/post-slack@main
         with:
           slack_channel: ${{ env.CI_SLACK_CHANNEL }}
@@ -214,7 +213,7 @@
       - name: Set up Python 3.12
         uses: actions/setup-python@v5
         with:
-          python-version: '3.12'
+          python-version: "3.12"
 
       - name: Install Make and Git
         run: |
@@ -235,19 +234,15 @@
           uv pip install ".[dev]"
           uv pip install accelerate==1.4.0
           uv pip install datasets==3.0.0
-<<<<<<< HEAD
           uv pip install transformers==4.51.3
-=======
-          uv pip install transformers==4.55.0
->>>>>>> 485e7d1c
-
-      - name: Test with pytest
-        run: |
-          source .venv/bin/activate
-          make test
-
-      - name: Post to Slack
-        if: github.ref == 'refs/heads/main' && always()  # Check if the branch is main
+
+      - name: Test with pytest
+        run: |
+          source .venv/bin/activate
+          make test
+
+      - name: Post to Slack
+        if: github.ref == 'refs/heads/main' && always() # Check if the branch is main
         uses: huggingface/hf-workflows/.github/actions/post-slack@main
         with:
           slack_channel: ${{ env.CI_SLACK_CHANNEL }}
