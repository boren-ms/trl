{
    // Use IntelliSense to learn about possible attributes.
    // Hover to view descriptions of existing attributes.
    // For more information, visit: https://go.microsoft.com/fwlink/?linkid=830387
    "version": "0.2.0",
    "configurations": [
        {
            "name": "Python Debugger: Current File",
            "type": "debugpy",
            "request": "launch",
            "program": "${file}",
            "justMyCode": false,
            "console": "integratedTerminal"
        },
        {
            "name": "eval_bias",
            "type": "debugpy",
            "request": "launch",
            "program": "trl/scripts/eval_bias.py",
            "console": "integratedTerminal",
            "env": {
                "WANDB_ENTITY": "genai",
                "WANDB_PROJECT": "biasing_debug",
                "RANK": "0",
                "LOCAL_RANK": "0",
                "WORLD_SIZE": "1",
                "MASTER_ADDR": "localhost",
                "MASTER_PORT": "12355",
                "TORCHDYNAMO_DISABLE": "1",
                "WANDB_MODE": "offline",
            },
            "justMyCode": false,
            "args": [
                "--config",
                "eval_conf/eval_debug_local.yaml",
                // "eval_conf/eval_debug.yaml",
            ]
        },
        {
            "name": "grpo_bias",
            "type": "debugpy",
            "request": "launch",
            "program": "trl/scripts/grpo_bias.py",
            "console": "integratedTerminal",
            "env": {
                "WANDB_ENTITY": "genai",
                "WANDB_PROJECT": "biasing_debug",
                "RANK": "0",
                "LOCAL_RANK": "0",
                "WORLD_SIZE": "1",
                "MASTER_ADDR": "localhost",
                "MASTER_PORT": "12355",
                "WANDB_MODE": "offline",
                "TORCHDYNAMO_DISABLE": "1",
            },
            "justMyCode": false,
            "args": [
                "--config",
<<<<<<< HEAD
                "orng_conf/vllm_coloc/grpo_bias_vllm_colocate_debug_local.yaml",
                // "orng_conf/vllm_coloc/grpo_bias_vllm_colocate_debug.yaml",
=======
                "orng_conf/biasing/grpo_ttrl_debug_local.yaml",
                // "orng_conf/biasing/grpo_rare_debug_local.yaml",
                // "orng_conf/biasing/grpo_bias_vllm_colocate_debug_local.yaml",
                // "orng_conf/biasing/grpo_bias_vllm_colocate_debug.yaml",
>>>>>>> 89354091
                // "/root/code/trl/orng_conf/grpo_bias_debug.yaml",
            ]
        },
        {
            "name": "online_dpo_bias",
            "type": "debugpy",
            "request": "launch",
            "program": "trl/scripts/online_dpo_bias.py",
            "console": "integratedTerminal",
            "env": {
                "WANDB_ENTITY": "genai",
                "WANDB_PROJECT": "biasing_debug",
                "RANK": "0",
                "LOCAL_RANK": "0",
                "WORLD_SIZE": "1",
                "MASTER_ADDR": "localhost",
                "MASTER_PORT": "12355",
                "TORCHDYNAMO_DISABLE": "1",
            },
            "justMyCode": false,
            "args": [
                "--config",
                "orng_conf/online_dpo/online_dpo_bias_debug.yaml",
                // "/root/code/trl/orng_conf/grpo_bias_debug.yaml",
            ]
        }
    ]
}<|MERGE_RESOLUTION|>--- conflicted
+++ resolved
@@ -56,15 +56,10 @@
             "justMyCode": false,
             "args": [
                 "--config",
-<<<<<<< HEAD
-                "orng_conf/vllm_coloc/grpo_bias_vllm_colocate_debug_local.yaml",
-                // "orng_conf/vllm_coloc/grpo_bias_vllm_colocate_debug.yaml",
-=======
                 "orng_conf/biasing/grpo_ttrl_debug_local.yaml",
                 // "orng_conf/biasing/grpo_rare_debug_local.yaml",
                 // "orng_conf/biasing/grpo_bias_vllm_colocate_debug_local.yaml",
                 // "orng_conf/biasing/grpo_bias_vllm_colocate_debug.yaml",
->>>>>>> 89354091
                 // "/root/code/trl/orng_conf/grpo_bias_debug.yaml",
             ]
         },
