--- conflicted
+++ resolved
@@ -286,12 +286,8 @@
     generation_batch_size: Optional[int] = field(
         default=None,
         metadata={
-<<<<<<< HEAD
-            "help": "Batch size to use for generation. If `None`, it defaults to the effective training batch size: " "`per_device_train_batch_size * num_processes * gradient_accumulation_steps`."
-=======
             "help": "Batch size to use for generation. If `None`, it defaults to the effective training batch size: "
             "`per_device_train_batch_size * num_processes * steps_per_generation`."
->>>>>>> db19d79e
         },
     )
     steps_per_generation: Optional[int] = field(
@@ -537,16 +533,11 @@
         if self.generation_batch_size is None:
             self.generation_batch_size = self.per_device_train_batch_size * num_processes * self.steps_per_generation
 
-<<<<<<< HEAD
-        if self.generation_batch_size % self.per_device_train_batch_size * num_processes != 0:
-            raise ValueError(f"generation_batch_size ({self.generation_batch_size}) must be divisible by the global batch size " f"({self.per_device_train_batch_size * num_processes}).")
-=======
         if self.generation_batch_size % (self.per_device_train_batch_size * num_processes) != 0:
             raise ValueError(
                 f"generation_batch_size ({self.generation_batch_size}) must be divisible by the global batch size "
                 f"({self.per_device_train_batch_size * num_processes})."
             )
->>>>>>> db19d79e
 
         self.steps_per_generation = self.generation_batch_size // (self.per_device_train_batch_size * num_processes)
 
