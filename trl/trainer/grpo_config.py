# Copyright 2020-2025 The HuggingFace Team. All rights reserved.
#
# Licensed under the Apache License, Version 2.0 (the "License");
# you may not use this file except in compliance with the License.
# You may obtain a copy of the License at
#
#     http://www.apache.org/licenses/LICENSE-2.0
#
# Unless required by applicable law or agreed to in writing, software
# distributed under the License is distributed on an "AS IS" BASIS,
# WITHOUT WARRANTIES OR CONDITIONS OF ANY KIND, either express or implied.
# See the License for the specific language governing permissions and
# limitations under the License.

from dataclasses import dataclass, field
from typing import Optional, Union

from transformers import TrainingArguments


@dataclass
class GRPOConfig(TrainingArguments):
    r"""
    Configuration class for the [`GRPOTrainer`].

    This class includes only the parameters that are specific to GRPO training. For a full list of training arguments,
    please refer to the [`~transformers.TrainingArguments`] documentation. Note that default values in this class may
    differ from those in [`~transformers.TrainingArguments`].

    Using [`~transformers.HfArgumentParser`] we can turn this class into
    [argparse](https://docs.python.org/3/library/argparse#module-argparse) arguments that can be specified on the
    command line.

    Parameters:
        > Parameters that control the model and reference model

        model_init_kwargs (`str`, `dict[str, Any]` or `None`, *optional*, defaults to `None`):
            Keyword arguments for [`~transformers.AutoModelForCausalLM.from_pretrained`], used when the `model`
            argument of the [`GRPOTrainer`] is provided as a string.
        disable_dropout (`bool`, *optional*, defaults to `False`):
            Whether to disable dropout in the model. This is useful for training with a reference model, as it prevents
            the model from generating different logprobs for the same input.

        > Parameters that control the data preprocessing

        remove_unused_columns (`bool`, *optional*, defaults to `False`):
            Whether to only keep the column `"prompt"` in the dataset. If you use a custom reward function that
            requires any column other than `"prompts"` and `"completions"`, you should keep this to `False`.
        max_prompt_length (`int` or `None`, *optional*, defaults to `512`):
            Maximum length of the prompt. If the prompt is longer than this value, it will be truncated left.
        num_generations (`int` or `None`, *optional*, defaults to `8`):
            Number of generations per prompt to sample. The effective batch size (num_processes * per_device_batch_size
            * gradient_accumulation_steps) must be evenly divisible by this value.
        num_eval_generations (`int` or `None`, *optional*, defaults to None):
            Number of generations per prompt to sample for evaluation. Default to use the num_generations
        max_completion_length (`int` or `None`, *optional*, defaults to `256`):
            Maximum length of the generated completion.
        ds3_gather_for_generation (`bool`, *optional*, defaults to `True`):
            This setting applies to DeepSpeed ZeRO-3. If enabled, the policy model weights are gathered for generation,
            improving generation speed. However, disabling this option allows training models that exceed the VRAM
            capacity of a single GPU, albeit at the cost of slower generation. Disabling this option is not compatible
            with vLLM generation.
        shuffle_dataset (`bool`, *optional*, defaults to `True`):
            Whether to shuffle the training dataset.

        > Parameters that control generation

        generation_batch_size: (`int` or `None`, *optional*, defaults to `None`):
            Batch size to use for generation. If `None`, it defaults to the effective training batch size:
            `per_device_train_batch_size * num_processes * steps_per_generation`. In other words, there is one
            generation batch processed per optimization step. Mutually exclusive with `steps_per_generation`.
        steps_per_generation: (`int` or `None`, *optional*, defaults to `None`):
            Number of steps per generation. If `None`, it defaults to `gradient_accumulation_steps`. Mutually exclusive
            with `generation_batch_size`.
        temperature (`float`, defaults to `1.0`):
            Temperature for sampling. The higher the temperature, the more random the completions.
        eval_temperature (`float`, defaults to `0.0`):
            Temperature for eval sampling. The higher the temperature, the more random the completions.
        top_p (`float`, *optional*, defaults to `1.0`):
            Float that controls the cumulative probability of the top tokens to consider. Must be in (0, 1]. Set to
            `1.0` to consider all tokens.
        top_k (`int` or `None`, *optional*, defaults to `None`):
            Number of highest probability vocabulary tokens to keep for top-k-filtering. If `None`, top-k-filtering is
            disabled and all tokens are considered.
        min_p (`float` or `None`, *optional*, defaults to `None`):
            Minimum token probability, which will be scaled by the probability of the most likely token. It must be a
            value between `0.0` and `1.0`. Typical values are in the `0.01-0.2` range.
        repetition_penalty (`float`, *optional*, defaults to `1.0`):
            Float that penalizes new tokens based on whether they appear in the prompt and the generated text so far.
            Values > `1.0` encourage the model to use new tokens, while values < `1.0` encourage the model to repeat
            tokens.
        use_transformers_paged (`bool`, *optional*, defaults to `False`):
            Whether to use the `transformers` paged implementation for generation. If set to `True`, the `transformers`
            paged implementation will be used for generation instead of the default padded implementation. This
            parameter is only effective when `use_vllm` is set to `False`.
        cache_implementation (`str` or `None`, *optional*, defaults to `None`):
            Implementation of the cache method for faster generation when `use_vllm` is set to `False`.
        generation_kwargs (`dict[str, Any]` or `None`, *optional*, defaults to `None`):
            Additional keyword arguments to pass to `GenerationConfig` (if using transformers) or `SamplingParams` (if
            using vLLM) when sampling completions. This can be used to further customize the generation behavior, such
            as setting `supress_tokens`, `num_beams`, etc. If it contains keys that conflict with the other generation
            parameters (like `min_p`, `top_p`, etc.), they will override them.

        > Parameters that control generation acceleration powered by vLLM

        use_vllm (`bool`, *optional*, defaults to `False`):
            Whether to use vLLM for generating completions. If set to `True`, the trainer will use vLLM for generation
            instead of the default model.generate(). Requires `vllm` to be installed.
        vllm_mode (`str`, *optional*, defaults to `"server"`):
            Mode to use for vLLM integration when `use_vllm` is set to `True`. Must be one of `"server"` or
            `"colocate"`.

            - `"server"`: The trainer will send generation requests to a separate vLLM server. Make sure a TRL vLLM
              server is running (start with `trl vllm-serve`).
            - `"colocate"`: vLLM will run in the same process and share the training GPUs. This avoids the need for a
              separate server but may cause resource contention with training.
        vllm_guided_decoding_regex (`str` or `None`, *optional*, defaults to `None`):
            Regex for vLLM guided decoding. If `None` (default), guided decoding is disabled.

        > Parameters that control the vLLM server (only used when `vllm_mode` is `"server"`)

        vllm_server_base_url (`str` or `None`, *optional*, defaults to `None`):
            Base URL for the vLLM server (e.g., `"http://localhost:8000"`). If provided, `vllm_server_host` and
            `vllm_server_port` are ignored.
        vllm_server_host (`str`, *optional*, defaults to `"0.0.0.0"`):
            Host of the vLLM server to connect to. Ignored if `vllm_server_base_url` is provided.
        vllm_server_port (`int`, *optional*, defaults to `8000`):
            Port of the vLLM server to connect to. Ignored if `vllm_server_base_url` is provided.
        vllm_server_timeout (`float`, *optional*, defaults to `240.0`):
            Total timeout duration in seconds to wait for the vLLM server to be up. If the server is not up after the
            timeout, a `ConnectionError` is raised.

        > Parameters that control colocated vLLM execution (only used when `vllm_mode` is `"colocate"`)

        vllm_gpu_memory_utilization (`float`, *optional*, defaults to `0.3`):
            Control the GPU memory utilization for vLLM. This setting only applies when `vllm_mode` is set to
            `"colocate"`. If you are using `vllm_mode="server"`, this parameter must be passed separately when
            launching the vLLM server via the `--vllm_gpu_memory_utilization` flag.
        vllm_tensor_parallel_size (`int`, *optional*, defaults to `1`):
            Control the tensor parallel size for vLLM. This setting only applies when `vllm_mode` is set to
            `"colocate"`. If you are using `vllm_mode="server"`, this parameter must be passed separately when
            launching the vLLM server via the `--vllm_tensor_parallel_size` flag.
        vllm_model_impl (`str`, *optional*, defaults to `"vllm"`):
            Model implementation to use for vLLM. Must be one of `"transformers"` or `"vllm"`. `"transformers"`: Use
            the `transformers` backend for model implementation. `"vllm"`: Use the `vllm` library for model
            implementation.

        > Parameters that control the training

        beta (`float`, *optional*, defaults to `0.0`):
            KL coefficient. If `0.0` (default), the reference model is not loaded, reducing memory usage and improving
            training speed.
        num_iterations (`int`, *optional*, defaults to `1`):
            Number of iterations per batch (denoted as μ in the algorithm).
        epsilon (`float`, *optional*, defaults to `0.2`):
            Epsilon value for clipping.
        delta (`float` or `None`, *optional*, defaults to `None`):
            Enables the upper clipping bound in two-sided GRPO loss when set to a float. If `None` (default), standard
            GRPO clipping is used. Recommended to be greater than `1 + ε` when enabled. This method is introduced in
            the [INTELLECT-2 tech report](https://huggingface.co/papers/2505.07291).
        epsilon_high (`float` or `None`, *optional*, defaults to `None`):
            Upper-bound epsilon value for clipping. If not specified, it defaults to the same value as the lower-bound
            specified in argument `epsilon`. Paper [DAPO](https://huggingface.co/papers/2503.14476) recommends `0.28`.
        importance_sampling_level (`str`, *optional*, defaults to `"token"`):
            Controls whether importance sampling ratios are computed at the `"token"` or `"sequence"` level. `"token"`
            keeps the raw per-token log-probability ratios (one weight per token). `"sequence"` averages the
            log-probability ratios across valid tokens to produce a single ratio per sequence. The [GSPO
            paper](https://huggingface.co/papers/2507.18071) shows that sequence-level sampling often yields more
            stable training and better alignment with sequence-level rewards.
        reward_weights (`list[float]` or `None`, *optional*, defaults to `None`):
            Weights for each reward function. Must match the number of reward functions. If `None`, all rewards are
            weighted equally with weight `1.0`.
        scale_rewards (`bool`, *optional*, defaults to `True`):
            Whether to scale the rewards by dividing them by their standard deviation. If `True` (default), the rewards
            are normalized by the standard deviation, ensuring they have unit variance. If `False`, no scaling is
            applied. The [Dr. GRPO paper](https://huggingface.co/papers/2503.20783) recommends not scaling the rewards,
            as scaling by the standard deviation introduces a question-level difficulty bias.
        loss_type (`str`, *optional*, defaults to `"bnpo"`):
            Specifies the loss formulation to use. Supported values are:

            - `"grpo"`: Aggregates token-level losses by normalizing over sequence length. Not recommended due to
                length bias—this approach tends to prefer shorter completions with positive advantages and longer ones
                with negative advantages.
            - `"bnpo"`: Aggregates token-level losses by normalizing number of active token in the local batch.
                Note that normalization is performed over the local batch only, so results may slightly vary depending
                on the local batch size, despite a constant effective batch size. When using
                `per_device_train_batch_size==1`, the loss is equivalent to the GRPO loss.
            - `"dr_grpo"`: Aggregates token-level losses by normalizing with a global constant. This method was
                introduced in the [Dr. GRPO paper](https://huggingface.co/papers/2503.20783) to eliminate length bias.
                The value of the constant corresponds to `max_completion_length`.
        mask_truncated_completions (`bool`, *optional*, defaults to `False`):
            When enabled, truncated completions are excluded from the loss calculation, preventing them from being
            incorrectly penalized and introducing noise during training. According to the
            [DAPO](https://huggingface.co/papers/2503.14476) paper, this is a good practice for training stability.
        sync_ref_model (`bool`, *optional*, defaults to `False`):
            Whether to synchronize the reference model with the active model every `ref_model_sync_steps` steps, using
            the `ref_model_mixup_alpha` parameter. This synchronization originates from the
            [TR-DPO](https://huggingface.co/papers/2404.09656) paper.
        ref_model_mixup_alpha (`float`, *optional*, defaults to `0.6`):
            α parameter from the [TR-DPO](https://huggingface.co/papers/2404.09656) paper, which controls the mix
            between the current policy and the previous reference policy during updates. The reference policy is
            updated according to the equation: `π_ref = α * π_θ + (1 - α) * π_ref_prev`. To use this parameter, you
            must set `sync_ref_model=True`.
        ref_model_sync_steps (`int`, *optional*, defaults to `512`):
            τ parameter from the [TR-DPO](https://huggingface.co/papers/2404.09656) paper, which determines how
            frequently the current policy is synchronized with the reference policy. To use this parameter, you must
            set `sync_ref_model=True`.
        top_entropy_quantile (`float`, *optional*, defaults to `1.0`):
            ρ parameter from [Beyond the 80/20 Rule](https://huggingface.co/papers/2506.01939). Keeps in the policy
            loss term only the top-ρ quantile of tokens by entropy of the probability distribution at each sequence
            position, improving results. Range: `[0.0-1.0]`. A value of `0.0` masks all but the highest entropy token;
            `1.0` keeps all tokens. The paper recommends a value of `0.2`. If used with
            `mask_truncated_completions=True`, only tokens from non-truncated completions are considered.
        use_liger_loss (`bool`, *optional*, defaults to `False`):
            Whether to use the Liger GRPO loss.

        > Parameters that control the logging

        log_completions (`bool`, *optional*, defaults to `False`):
            Whether to log a sample of (prompt, completion) pairs every `logging_steps` steps. If `rich` is installed,
            it prints the sample. If `wandb` logging is enabled, it logs it to `wandb`.
        num_completions_to_print (`int` or `None`, *optional*, defaults to `None`):
            Number of completions to print with `rich`. If `None`, all completions are logged.
        wandb_log_unique_prompts (`bool`, *optional*, defaults to `False`):
            Whether to log unique prompts in wandb. If `True`, only unique prompts are logged. If `False`, all prompts
            are logged.
    """

    _VALID_DICT_FIELDS = TrainingArguments._VALID_DICT_FIELDS + ["model_init_kwargs"]

    # Parameters whose default values are overridden from TrainingArguments
    learning_rate: float = field(
        default=1e-6,
        metadata={"help": "The initial learning rate for AdamW."},
    )
    logging_steps: float = field(
        default=10,
        metadata={"help": "Log every X updates steps. Should be an integer or a float in range `[0,1)`. If smaller than 1, " "will be interpreted as ratio of total training steps."},
    )
    gradient_checkpointing: bool = field(
        default=True,
        metadata={
            "help": "If True, use gradient checkpointing to save memory at the expense of slower backward pass."
        },
    )
    bf16: Optional[bool] = field(
        default=None,
        metadata={
            "help": "Whether to use bf16 (mixed) precision instead of 32-bit. Requires Ampere or higher NVIDIA "
            "architecture or Intel XPU or using CPU (use_cpu) or Ascend NPU. If not set, it defaults to `True` if "
            "`fp16` is not set."
        },
    )

    # Parameters that control the model and reference model
    model_init_kwargs: Optional[Union[dict, str]] = field(
        default=None,
        metadata={"help": "Keyword arguments for `transformers.AutoModelForCausalLM.from_pretrained`, used when the `model` " "argument of the `GRPOTrainer` is provided as a string."},
    )
    disable_dropout: bool = field(
        default=False,
        metadata={
            "help": "Whether to disable dropout in the model. This is useful for training with a reference model, as " "it prevents the model from generating different logprobs for the same input."
        },
    )

    # Parameters that control the data preprocessing
    # The default value remove_unused_columns is overwritten from the parent class, because in GRPO we usually rely on
    # additional columns to compute the reward
    remove_unused_columns: Optional[bool] = field(
        default=False,
        metadata={
            "help": "Whether to only keep the column 'prompt' in the dataset. If you use a custom reward function "
            "that requires any column other than 'prompts' and 'completions', you should keep this to `False`."
        },
    )
    max_prompt_length: Optional[int] = field(
        default=512,
        metadata={"help": "Maximum length of the prompt. If the prompt is longer than this value, it will be truncated left."},
    )
    per_device_train_batch_samples: Optional[int] = field(
        default=None,
        metadata={"help": "Number of samples per device for training. If set, per_device_train_batch_size will be  `per_device_train_batch_samples*num_generations`."},
    )
    num_generations: Optional[int] = field(
        default=8,
        metadata={"help": "Number of generations to sample. The effective batch size (num_processes * per_device_batch_size * gradient_accumulation_steps) must be evenly divisible by this value."},
    )
    generation_scale: Optional[int] = field(
        default=None,
        metadata={"help": "The scale factor for generation. should be >=1 "},
    )
    num_eval_generations: Optional[int] = field(
        default=None,
        metadata={"help": "Number of generations to sample for evaluation."},
    )
    max_completion_length: Optional[int] = field(
        default=256,
        metadata={"help": "Maximum length of the generated completion."},
    )
    inject_reference: bool = field(
        default=False,
        metadata={"help": "Whether to inject rejection completions during training."},  # This does not work, do not set True.
    )
    ds3_gather_for_generation: bool = field(
        default=True,
        metadata={
            "help": "This setting applies to DeepSpeed ZeRO-3. If enabled, the policy model weights are gathered for "
            "generation, improving generation speed. However, disabling this option allows training models that "
            "exceed the VRAM capacity of a single GPU, albeit at the cost of slower generation. Disabling this option "
            "is not compatible with vLLM generation."
        },
    )
    shuffle_dataset: Optional[bool] = field(
        default=True,
        metadata={"help": "Whether to shuffle the training dataset."},
    )

    # Parameters that control generation
    generation_batch_size: Optional[int] = field(
        default=None,
        metadata={"help": "Batch size to use for generation. If `None`, it defaults to the effective training batch size: " "`per_device_train_batch_size * num_processes * steps_per_generation`."},
    )
    steps_per_generation: Optional[int] = field(
        default=None,
<<<<<<< HEAD
        metadata={"help": "Number of optimization steps per generation. If `None`, it defaults to gradient_accumulation_steps."},
=======
        metadata={"help": "Number of steps per generation. If `None`, it defaults to `gradient_accumulation_steps`."},
>>>>>>> 485e7d1c
    )
    temperature: float = field(
        default=1.0,
        metadata={"help": "Temperature for sampling. The higher the temperature, the more random the completions."},
    )
    eval_temperature: float = field(
        default=0.0,
        metadata={"help": "Temperature for evaluation sampling. The higher the temperature, the more random the completions."},
    )
    top_p: float = field(
        default=1.0,
        metadata={"help": "Float that controls the cumulative probability of the top tokens to consider. Must be in (0, 1]. " "Set to 1.0 to consider all tokens."},
    )
    top_k: Optional[int] = field(
        default=None,
        metadata={"help": "Number of highest probability vocabulary tokens to keep for top-k-filtering. If `None`, " "top-k-filtering is disabled and all tokens are considered."},
    )
    min_p: Optional[float] = field(
        default=None,
        metadata={
            "help": "Minimum token probability, which will be scaled by the probability of the most likely token. It " "must be a value between 0.0 and 1.0. Typical values are in the 0.01-0.2 range."
        },
    )
    generation_kwargs: Optional[dict] = field(
        default=None,
        metadata={
            "help": "Additional keyword arguments to pass to `GenerationConfig` (if using transformers) or "
            "`SamplingParams` (if using vLLM) when sampling completions. This can be used to further customize the "
            "generation behavior, such as setting `supress_tokens`, `num_beams`, etc. If it contains keys that "
            "conflict with the other generation parameters (like `min_p`, `top_p`, etc.), they will override them."
        },
    )
    repetition_penalty: float = field(
        default=1.0,
        metadata={
            "help": "Float that penalizes new tokens based on whether they appear in the prompt and the generated "
            "text so far. Values > 1.0 encourage the model to use new tokens, while values < 1.0 encourage the model "
            "to repeat tokens."
        },
    )
    use_transformers_paged: bool = field(
        default=False,
        metadata={
            "help": "Whether to use the `transformers` paged implementation for generation. If set to `True`, the "
            "`transformers` paged implementation will be used for generation instead of the default padded "
            "implementation. This parameter is only effective when `use_vllm` is set to `False`."
        },
    )
    cache_implementation: Optional[str] = field(
        default=None,
        metadata={"help": "Implementation of the cache method for faster generation when use_vllm is set to False."},
    )

    # Parameters that control generation acceleration powered by vLLM
    use_vllm: bool = field(
        default=False,
        metadata={
            "help": "Whether to use vLLM for generating completions. If set to `True`, the trainer will use vLLM for "
            "generation instead of the default model.generate(). Requires `vllm` to be installed."
        },
    )
    vllm_imp_ratio_cap: Optional[int] = field(
        default=None,
        metadata={"help": "the importance ratio clamp for vllm rollout."},
    )
    vllm_server_base_url: Optional[str] = field(
        default=None,
        metadata={"help": "Base URL for the vLLM server (e.g., 'http://localhost:8000'). If provided, `vllm_server_host` " "and `vllm_server_port` are ignored."},
    )
    vllm_mode: str = field(
        default="server",
        metadata={
            "help": "Mode to use for vLLM integration when `use_vllm` is set to `True`. Must be one of `server` or "
            "`'colocate'`. `'server'`: The trainer will send generation requests to a separate vLLM server. Make sure "
            "a TRL vLLM server is running (start with `trl vllm-serve`). `'colocate'`: vLLM will run in the same "
            "process and share the training GPUs. This avoids the need for a separate server but may cause resource "
            "contention with training."
        },
    )
    vllm_model_impl: str = field(
        default="vllm",
        metadata={
            "help": "Model implementation to use for vLLM. Must be one of `transformers` or `vllm`. `transformers`: "
            "Use the `transformers` backend for model implementation. `vllm`: Use the `vllm` library for "
            "model implementation."
        },
    )
    vllm_guided_decoding_regex: Optional[str] = field(
        default=None,
        metadata={"help": "Regex for vLLM guided decoding. If `None` (default), guided decoding is disabled."},
    )

    # Parameters that control the vLLM server (only used when `vllm_mode` is `"server"`)
    vllm_server_host: str = field(
        default="0.0.0.0",
        metadata={"help": "Host of the vLLM server to connect to. Ignored if vllm_server_base_url is provided."},
    )
    vllm_server_port: int = field(
        default=26400,
        metadata={"help": "Port of the vLLM server to connect to. Ignored if vllm_server_base_url is provided."},
    )
    vllm_server_timeout: float = field(
        default=240.0,
        metadata={"help": "Total timeout duration in seconds to wait for the vLLM server to be up. If the server is not up " "after the timeout, a `ConnectionError` is raised."},
    )

    # Parameters that control colocated vLLM execution (only used when `vllm_mode` is `"colocate"`)
    vllm_gpu_memory_utilization: float = field(
        default=0.3,
        metadata={
            "help": "Control the GPU memory utilization for vLLM. This setting only applies when `vllm_mode` is set "
            "to `'colocate'`. If you are using `vllm_mode='server'`, this parameter must be passed separately when "
            "launching the vLLM server via the `--vllm_gpu_memory_utilization` flag."
        },
    )
    vllm_tensor_parallel_size: int = field(
        default=1,
        metadata={
            "help": "Control the tensor parallel size for vLLM. This setting only applies when `vllm_mode` is set "
            "to `'colocate'`. If you are using `vllm_mode='server'`, this parameter must be passed separately when "
            "launching the vLLM server via the `--vllm_tensor_parallel_size` flag."
        },
    )
    vllm_update_steps: int = field(
        default=1,
        metadata={"help": "Number steps to update vllm weights."},
    )
    use_vllm_lora_update: bool = field(
        default=False,
        metadata={"help": "Whether to update vLLM LoRA weights only."},
    )
    # Parameters that control the training
    beta: float = field(
        default=0.0,
        metadata={"help": "KL coefficient. If `0.0` (default), the reference model is not loaded, reducing memory usage and " "improving training speed."},
    )
    num_iterations: int = field(
        default=1,
        metadata={"help": "Number of iterations per batch (denoted as μ in the algorithm)."},
    )
    epsilon: float = field(
        default=0.2,
        metadata={"help": "Epsilon value for clipping."},
    )
    delta: Optional[float] = field(
        default=None,
        metadata={
            "help": "Enables the upper clipping bound in two-sided GRPO loss when set to a float. If `None` "
            "(default), standard GRPO clipping is used. Recommended to be greater than `1 + ε` when enabled. This "
            "method is introduced in the [INTELLECT-2 tech report](https://huggingface.co/papers/2505.07291)."
        },
    )
    epsilon_high: Optional[float] = field(
        default=None,
        metadata={
            "help": "Upper-bound epsilon value for clipping. If not specified, it defaults to the same value as the " "lower-bound specified in argument `epsilon`. Paper DAPO recommends `0.28`."
        },
    )
<<<<<<< HEAD
    fake_response_injection: bool = field(
        default=False,
        metadata={"help": "Whether to inject fake responses into the training data, when zero reward std is detected. "},
=======
    importance_sampling_level: str = field(
        default="token",
        metadata={
            "help": "Controls whether importance sampling ratios are computed at the `'token'` or `'sequence'` level. "
            "`'token'` keeps the raw per-token log-probability ratios (one weight per token).  `'sequence'` averages "
            "the log-probability ratios across valid tokens to produce a single ratio per sequence. The GSPO paper "
            "shows that sequence-level sampling often yields more stable training and better alignment with "
            "sequence-level rewards."
        },
>>>>>>> 485e7d1c
    )
    reward_weights: Optional[list[float]] = field(
        default=None,
        metadata={"help": "Weights for each reward function. Must match the number of reward functions. If `None`, all " "rewards are weighted equally with weight `1.0`."},
    )
    scale_rewards: bool = field(
        default=True,
        metadata={
            "help": "Whether to scale the rewards by dividing them by their standard deviation. If `True` (default), "
            "the rewards are normalized by the standard deviation, ensuring they have unit variance. If `False`, no "
            "scaling is applied. The Dr. GRPO paper recommends not scaling the rewards, as scaling by the standard "
            "deviation introduces a question-level difficulty bias."
        },
    )
    loss_type: str = field(
        default="bnpo",
        metadata={
            "help": "Specifies the loss formulation to use. Supported values are `grpo`, `bnpo`, and `dr_grpo`. "
            "`'grpo'`: Aggregates token-level losses by normalizing over sequence length. Not recommended due to "
            "length bias—this approach tends to prefer shorter completions with positive advantages and longer ones "
            "with negative advantages. "
            "`'bnpo'`: Aggregates token-level losses by normalizing number of active token in the local batch. "
            "Note that normalization is performed over the local batch only, so results may slightly vary depending "
            "on the local batch size, despite a constant effective batch size. When using "
            "`per_device_train_batch_size==1`, the loss is equivalent to the GRPO loss. "
            "`'dr_grpo'`: Aggregates token-level losses by normalizing with a global constant. This method was "
            "introduced in the Dr. GRPO paper to eliminate length bias. The value of the constant corresponds to "
            "`max_completion_length`."
        },
    )
    mask_truncated_completions: bool = field(
        default=False,
        metadata={
            "help": "When enabled, truncated completions are excluded from the loss calculation, preventing them from "
            "being incorrectly penalized and introducing noise during training. According to the DAPO paper, this is "
            "a good practice for training stability."
        },
    )
    sync_ref_model: bool = field(
        default=False,
        metadata={"help": "Whether to synchronize the reference model with the active model every `ref_model_sync_steps` " "steps, using the `ref_model_mixup_alpha` parameter."},
    )
    ref_model_mixup_alpha: float = field(
        default=0.6,
        metadata={
            "help": "α parameter from the TR-DPO paper, which controls the mix between the current policy and the "
            "previous reference policy during updates. The reference policy is updated according to the equation: "
            "`π_ref = α * π_θ + (1 - α) * π_ref_prev`. To use this parameter, you must set `sync_ref_model=True`."
        },
    )
    ref_model_sync_steps: int = field(
        default=512,
        metadata={
            "help": "τ parameter from the TR-DPO paper, which determines how frequently the current policy is "
            "synchronized with the reference policy. To use this parameter, you must set `sync_ref_model=True`."
        },
    )
    top_entropy_quantile: float = field(
        default=1.0,
        metadata={
            "help": "ρ parameter from Beyond the 80/20 Rule. Keeps in the policy loss term only the top-ρ quantile of "
            "tokens by entropy of the probability distribution at each sequence position, improving results. Range: "
            "[0.0-1.0]. A value of `0.0` masks all but the highest entropy token; `1.0` keeps all tokens. The paper "
            "recommends a value of `0.2`. If used with `mask_truncated_completions=True`, only tokens from "
            "non-truncated completions are considered."
        },
    )
    use_liger_loss: bool = field(
        default=False,
        metadata={"help": "Whether to use the Liger GRPO loss."},
    )

    # Parameters that control the logging
    log_completions: bool = field(
        default=False,
        metadata={
            "help": "Whether to log a sample of (prompt, completion) pairs every `logging_steps` steps. If `rich` is "
            "installed, it prints the sample. If `wandb` logging is enabled, it logs it to `wandb`."
        },
    )
    num_completions_to_print: Optional[int] = field(
        default=None,
        metadata={"help": "Number of completions to print with `rich`. If `None`, all completions are logged."},
    )
    wandb_log_unique_prompts: Optional[bool] = field(
        default=False,
        metadata={"help": "Whether to log unique prompts in wandb. If `True`, only unique prompts are logged. If `False`, " "all prompts are logged."},
    )

    def __post_init__(self):
        self.bf16 = not (self.fp16) if self.bf16 is None else self.bf16

        super().__post_init__()
        num_processes = self.world_size

        if self.generation_scale is not None:
            if self.generation_scale < 1:
                raise ValueError(f"generation_scale must be >= 1, but got {self.generation_scale}.")

            print(f"Using num_generations={self.num_generations}x{self.generation_scale} due to generation_scale being set to {self.generation_scale}.")
            self.num_generations = int(self.num_generations * self.generation_scale)

        if self.per_device_train_batch_samples is not None:
            print(
                f"Using per_device_train_batch_size={self.per_device_train_batch_samples}x{self.num_generations}, due to per_device_train_batch_samples set to {self.per_device_train_batch_samples}."
            )
            self.per_device_train_batch_size = self.per_device_train_batch_samples * self.num_generations

        # The current default effective batch size
<<<<<<< HEAD
        if self.generation_batch_size is not None and self.steps_per_generation is not None:
            raise ValueError("'generation_batch_size' and 'steps_per_generation' can not be both configured at the same time")

        if self.steps_per_generation is None:
            self.steps_per_generation = self.gradient_accumulation_steps

        if self.generation_batch_size is None:
            self.generation_batch_size = self.per_device_train_batch_size * num_processes * self.steps_per_generation

        if self.generation_batch_size % (self.per_device_train_batch_size * num_processes) != 0:
            raise ValueError(f"generation_batch_size ({self.generation_batch_size}) must be divisible by the global batch size " f"({self.per_device_train_batch_size * num_processes}).")
=======
        if self.generation_batch_size is None and self.steps_per_generation is None:
            self.steps_per_generation = self.gradient_accumulation_steps
            self.generation_batch_size = self.per_device_train_batch_size * num_processes * self.steps_per_generation
        elif self.generation_batch_size is not None and self.steps_per_generation is None:
            # Just ensure the value is divisible by the global batch size
            if self.generation_batch_size % (self.per_device_train_batch_size * num_processes) != 0:
                raise ValueError(
                    f"generation_batch_size ({self.generation_batch_size}) must be divisible by the global batch size "
                    f"({self.per_device_train_batch_size * num_processes})."
                )
            self.steps_per_generation = self.generation_batch_size // (
                self.per_device_train_batch_size * num_processes
            )
        elif self.generation_batch_size is None and self.steps_per_generation is not None:
            self.generation_batch_size = self.per_device_train_batch_size * num_processes * self.steps_per_generation
        else:
            raise ValueError(
                "'generation_batch_size' and 'steps_per_generation' can not be both configured at the same time"
            )

        # The generation batch must contain full prompt groups (no partials), so it must be divisible by
        # num_generations.
        if self.generation_batch_size % self.num_generations != 0:
            raise ValueError(
                f"generation_batch_size ({self.generation_batch_size}) must be divisible by num_generations "
                f"({self.num_generations})."
            )
>>>>>>> 485e7d1c

        if self.num_generations < 2:
<<<<<<< HEAD
            raise ValueError("GRPO requires at least 2 generations per prompt to calculate the advantages. You provided " f"{self.num_generations}, which is less than the minimum required.")
        possible_values = [n_gen for n_gen in range(2, self.generation_batch_size + 1) if (self.generation_batch_size) % n_gen == 0]

        if self.num_generations not in possible_values:
            raise ValueError(
                f"The effective train batch size ({num_processes} x {self.per_device_train_batch_size} x "
                f"{self.steps_per_generation}) must be evenly divisible by the number of generations per "
                f"prompt ({self.num_generations}). Given the current effective train batch size, the valid values for "
                f"the number of generations are: {possible_values}."
            )
        if self.eval_strategy != "no":
            global_eval_batch_size = self.per_device_eval_batch_size * num_processes
            possible_values = [n_gen for n_gen in range(2, global_eval_batch_size + 1) if (global_eval_batch_size) % n_gen == 0]
            if self.num_eval_generations not in possible_values:
                raise ValueError(
                    f"The global eval batch size ({num_processes} x {self.per_device_eval_batch_size}) must be "
                    f"evenly divisible by the number of generations per prompt ({self.num_eval_generations}). Given the "
                    "current global eval batch size, the valid values for the number of generations are: "
                    f"{possible_values}."
                )
=======
            raise ValueError(
                "GRPO requires at least 2 generations per prompt to calculate the advantages. You provided "
                f"{self.num_generations}, which is less than the minimum required."
            )

>>>>>>> 485e7d1c
        if self.delta is not None and self.use_liger_loss:
            raise ValueError("Liger loss does not support two-sided GRPO loss yet.")<|MERGE_RESOLUTION|>--- conflicted
+++ resolved
@@ -239,9 +239,7 @@
     )
     gradient_checkpointing: bool = field(
         default=True,
-        metadata={
-            "help": "If True, use gradient checkpointing to save memory at the expense of slower backward pass."
-        },
+        metadata={"help": "If True, use gradient checkpointing to save memory at the expense of slower backward pass."},
     )
     bf16: Optional[bool] = field(
         default=None,
@@ -323,11 +321,7 @@
     )
     steps_per_generation: Optional[int] = field(
         default=None,
-<<<<<<< HEAD
-        metadata={"help": "Number of optimization steps per generation. If `None`, it defaults to gradient_accumulation_steps."},
-=======
         metadata={"help": "Number of steps per generation. If `None`, it defaults to `gradient_accumulation_steps`."},
->>>>>>> 485e7d1c
     )
     temperature: float = field(
         default=1.0,
@@ -486,11 +480,6 @@
             "help": "Upper-bound epsilon value for clipping. If not specified, it defaults to the same value as the " "lower-bound specified in argument `epsilon`. Paper DAPO recommends `0.28`."
         },
     )
-<<<<<<< HEAD
-    fake_response_injection: bool = field(
-        default=False,
-        metadata={"help": "Whether to inject fake responses into the training data, when zero reward std is detected. "},
-=======
     importance_sampling_level: str = field(
         default="token",
         metadata={
@@ -500,7 +489,6 @@
             "shows that sequence-level sampling often yields more stable training and better alignment with "
             "sequence-level rewards."
         },
->>>>>>> 485e7d1c
     )
     reward_weights: Optional[list[float]] = field(
         default=None,
@@ -610,76 +598,26 @@
             self.per_device_train_batch_size = self.per_device_train_batch_samples * self.num_generations
 
         # The current default effective batch size
-<<<<<<< HEAD
-        if self.generation_batch_size is not None and self.steps_per_generation is not None:
-            raise ValueError("'generation_batch_size' and 'steps_per_generation' can not be both configured at the same time")
-
-        if self.steps_per_generation is None:
-            self.steps_per_generation = self.gradient_accumulation_steps
-
-        if self.generation_batch_size is None:
-            self.generation_batch_size = self.per_device_train_batch_size * num_processes * self.steps_per_generation
-
-        if self.generation_batch_size % (self.per_device_train_batch_size * num_processes) != 0:
-            raise ValueError(f"generation_batch_size ({self.generation_batch_size}) must be divisible by the global batch size " f"({self.per_device_train_batch_size * num_processes}).")
-=======
         if self.generation_batch_size is None and self.steps_per_generation is None:
             self.steps_per_generation = self.gradient_accumulation_steps
             self.generation_batch_size = self.per_device_train_batch_size * num_processes * self.steps_per_generation
         elif self.generation_batch_size is not None and self.steps_per_generation is None:
             # Just ensure the value is divisible by the global batch size
             if self.generation_batch_size % (self.per_device_train_batch_size * num_processes) != 0:
-                raise ValueError(
-                    f"generation_batch_size ({self.generation_batch_size}) must be divisible by the global batch size "
-                    f"({self.per_device_train_batch_size * num_processes})."
-                )
-            self.steps_per_generation = self.generation_batch_size // (
-                self.per_device_train_batch_size * num_processes
-            )
+                raise ValueError(f"generation_batch_size ({self.generation_batch_size}) must be divisible by the global batch size " f"({self.per_device_train_batch_size * num_processes}).")
+            self.steps_per_generation = self.generation_batch_size // (self.per_device_train_batch_size * num_processes)
         elif self.generation_batch_size is None and self.steps_per_generation is not None:
             self.generation_batch_size = self.per_device_train_batch_size * num_processes * self.steps_per_generation
         else:
-            raise ValueError(
-                "'generation_batch_size' and 'steps_per_generation' can not be both configured at the same time"
-            )
+            raise ValueError("'generation_batch_size' and 'steps_per_generation' can not be both configured at the same time")
 
         # The generation batch must contain full prompt groups (no partials), so it must be divisible by
         # num_generations.
         if self.generation_batch_size % self.num_generations != 0:
-            raise ValueError(
-                f"generation_batch_size ({self.generation_batch_size}) must be divisible by num_generations "
-                f"({self.num_generations})."
-            )
->>>>>>> 485e7d1c
+            raise ValueError(f"generation_batch_size ({self.generation_batch_size}) must be divisible by num_generations " f"({self.num_generations}).")
 
         if self.num_generations < 2:
-<<<<<<< HEAD
             raise ValueError("GRPO requires at least 2 generations per prompt to calculate the advantages. You provided " f"{self.num_generations}, which is less than the minimum required.")
-        possible_values = [n_gen for n_gen in range(2, self.generation_batch_size + 1) if (self.generation_batch_size) % n_gen == 0]
-
-        if self.num_generations not in possible_values:
-            raise ValueError(
-                f"The effective train batch size ({num_processes} x {self.per_device_train_batch_size} x "
-                f"{self.steps_per_generation}) must be evenly divisible by the number of generations per "
-                f"prompt ({self.num_generations}). Given the current effective train batch size, the valid values for "
-                f"the number of generations are: {possible_values}."
-            )
-        if self.eval_strategy != "no":
-            global_eval_batch_size = self.per_device_eval_batch_size * num_processes
-            possible_values = [n_gen for n_gen in range(2, global_eval_batch_size + 1) if (global_eval_batch_size) % n_gen == 0]
-            if self.num_eval_generations not in possible_values:
-                raise ValueError(
-                    f"The global eval batch size ({num_processes} x {self.per_device_eval_batch_size}) must be "
-                    f"evenly divisible by the number of generations per prompt ({self.num_eval_generations}). Given the "
-                    "current global eval batch size, the valid values for the number of generations are: "
-                    f"{possible_values}."
-                )
-=======
-            raise ValueError(
-                "GRPO requires at least 2 generations per prompt to calculate the advantages. You provided "
-                f"{self.num_generations}, which is less than the minimum required."
-            )
-
->>>>>>> 485e7d1c
+
         if self.delta is not None and self.use_liger_loss:
             raise ValueError("Liger loss does not support two-sided GRPO loss yet.")