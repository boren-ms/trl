--- conflicted
+++ resolved
@@ -68,7 +68,6 @@
     from peft.tuners.lora.layer import LoraLayer
 
 
-<<<<<<< HEAD
 class DataCollatorForCompletionOnlyLM(DataCollatorForLanguageModeling):
     """
     Data collator used for completion tasks. It ensures that all the tokens of the labels are set to an 'ignore_index'
@@ -233,8 +232,6 @@
         return batch
 
 
-=======
->>>>>>> 485e7d1c
 @dataclass
 class DataCollatorForChatML:
     """
@@ -553,7 +550,6 @@
         return padded_batch
 
 
-<<<<<<< HEAD
 class ConstantLengthDataset(IterableDataset):
     """
     Iterable dataset that returns constant length chunks of tokens from stream of text files. The dataset also formats
@@ -686,8 +682,6 @@
                 }
 
 
-=======
->>>>>>> 485e7d1c
 @dataclass
 class RunningMoments:
     """
@@ -1057,9 +1051,7 @@
     )
     gradient_checkpointing: bool = field(
         default=True,
-        metadata={
-            "help": "If True, use gradient checkpointing to save memory at the expense of slower backward pass."
-        },
+        metadata={"help": "If True, use gradient checkpointing to save memory at the expense of slower backward pass."},
     )
     bf16: Optional[bool] = field(
         default=None,
