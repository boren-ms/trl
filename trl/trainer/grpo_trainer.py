--- conflicted
+++ resolved
@@ -44,13 +44,8 @@
     TrainerCallback,
     is_wandb_available,
 )
-<<<<<<< HEAD
 from transformers.trainer_utils import seed_worker, EvalLoopOutput, has_length
-from transformers.utils import is_datasets_available, is_peft_available, logging
-=======
-from transformers.trainer_utils import seed_worker
-from transformers.utils import is_datasets_available, is_flash_attn_2_available, is_peft_available, is_rich_available
->>>>>>> db19d79e
+from transformers.utils import is_datasets_available, is_flash_attn_2_available, is_peft_available, logging
 
 from ..data_utils import apply_chat_template, is_conversational, sf_read
 from ..extras.profiling import profiling_context, profiling_decorator
@@ -862,14 +857,10 @@
         return last_hidden_state
 
     @profiling_decorator
-<<<<<<< HEAD
-    def _get_per_token_logps(self, model, input_ids, attention_mask, logits_to_keep, batch_size=None, **kwargs) -> torch.Tensor:
-=======
     def _get_per_token_logps_and_entropies(
-        self, model, input_ids, attention_mask, logits_to_keep, batch_size=None, compute_entropy=False
+        self, model, input_ids, attention_mask, logits_to_keep, batch_size=None,  compute_entropy=False, **kwargs
     ) -> dict[str, Optional[torch.Tensor]]:
         """Compute log‐probs and (optionally) entropies for each token."""
->>>>>>> db19d79e
         batch_size = batch_size or input_ids.size(0)  # Chunk inputs into smaller batches to reduce memory peak
         all_logps = []
         all_entropies = []
@@ -882,10 +873,7 @@
                 input_ids=input_ids_batch,
                 attention_mask=attention_mask_batch,
                 logits_to_keep=logits_to_keep + 1,
-<<<<<<< HEAD
                 **kwargs,
-=======
->>>>>>> db19d79e
             ).logits
             logits = logits[:, :-1, :]  # (B, L-1, V), exclude the last logit: it corresponds to the next token pred
             # Divide logits by sampling temperature.
@@ -1039,16 +1027,12 @@
         keys = [key for key in inputs[0] if key not in ["prompt", "completion", "completion_ids"]]
         reward_kwargs = {key: [example[key] for example in inputs] for key in keys}
 
-<<<<<<< HEAD
-        for i, (reward_func, reward_processing_class, reward_func_name) in enumerate(zip(self.reward_funcs, self.reward_processing_classes, self.reward_func_names)):
-=======
         # This allows for dynamic reward shaping based on training progress.
         reward_kwargs["trainer_state"] = self.state
 
         for i, (reward_func, reward_processing_class, reward_func_name) in enumerate(
             zip(self.reward_funcs, self.reward_processing_classes, self.reward_func_names)
         ):
->>>>>>> db19d79e
             with profiling_context(self, reward_func_name):
                 if isinstance(reward_func, nn.Module):  # Module (no PretrainedModel) for compat with compiled models
                     if is_conversational(inputs[0]):
@@ -1085,7 +1069,6 @@
         mode = "train" if self.model.training else "eval"
         num_generations = self.num_generations if mode == "train" else self.num_eval_generations
         prompts = [x["prompt"] for x in inputs]
-<<<<<<< HEAD
         # prompts_text = [
         #     maybe_apply_chat_template(example, self.processing_class)["prompt"]
         #     for example in inputs
@@ -1101,10 +1084,6 @@
         # audios = [(np.array(x["audio"]), x["sr"]) for x in inputs]
         audio_paths = [x["audio_path"] for x in inputs]
         audios = [sf_read(p) for p in audio_paths]  # delay the audio read here.
-=======
-        prompts_text = [maybe_apply_chat_template(example, self.processing_class)["prompt"] for example in inputs]
-
->>>>>>> db19d79e
         prompt_inputs = self.processing_class(
             text=prompts_text,
             audios=audios,
@@ -1120,14 +1099,8 @@
         if self.max_prompt_length is not None:
             prompt_ids = prompt_ids[:, -self.max_prompt_length :]
             prompt_mask = prompt_mask[:, -self.max_prompt_length :]
-<<<<<<< HEAD
             # disable this for vllm
-            # prompts_text = self.processing_class.batch_decode(prompt_ids, skip_special_tokens=True, clean_up_tokenization_spaces=False)
-=======
-            prompts_text = self.processing_class.batch_decode(
-                prompt_ids, skip_special_tokens=False, clean_up_tokenization_spaces=False
-            )
->>>>>>> db19d79e
+            # prompts_text = self.processing_class.batch_decode(prompt_ids, skip_special_tokens=False, clean_up_tokenization_spaces=False)
 
         # Generate completions using either vLLM or regular generation
         if self.use_vllm:
@@ -1219,7 +1192,7 @@
             completion_ids = [torch.tensor(ids, device=device) for ids in completion_ids]
             completion_ids = pad(completion_ids, padding_value=self.processing_class.tokenizer.pad_token_id)
             prompt_completion_ids = torch.cat([prompt_ids, completion_ids], dim=1)
-
+        
         elif self.use_transformers_paged:
             prompt_inputs = self.processing_class(text=prompts_text)
             self.generation_config.max_batch_tokens = 512
@@ -1258,9 +1231,17 @@
             self.model_wrapped.config._attn_implementation = previous_attn
         else:
             # Regular generation path
-            with unwrap_model_for_generation(self.model_wrapped, self.accelerator, gather_deepspeed3_params=self.args.ds3_gather_for_generation) as unwrapped_model:
-                with FSDP.summon_full_params(self.model_wrapped, recurse=False) if self.is_fsdp_enabled else nullcontext():
-                    prompt_completion_ids = unwrapped_model.generate(prompt_ids, attention_mask=prompt_mask, generation_config=self.generation_config, **prompt_inputs)
+            with unwrap_model_for_generation(
+                self.model_wrapped, self.accelerator, gather_deepspeed3_params=self.args.ds3_gather_for_generation
+            ) as unwrapped_model:
+                with (
+                    FSDP.summon_full_params(self.model_wrapped, recurse=False)
+                    if self.is_fsdp_enabled
+                    else nullcontext()
+                ):
+                    prompt_completion_ids = unwrapped_model.generate(
+                        prompt_ids, attention_mask=prompt_mask, generation_config=self.generation_config
+                    )
 
             # Compute prompt length and extract completion ids
             prompt_length = prompt_ids.size(1)
@@ -1298,25 +1279,15 @@
             # old_per_token_logps == per_token_logps, so we can skip it's computation here, and use
             # per_token_logps.detach() instead.
             if self.num_iterations > 1 or self.args.steps_per_generation > self.args.gradient_accumulation_steps:
-<<<<<<< HEAD
-                old_per_token_logps = self._get_per_token_logps(self.model, prompt_completion_ids, attention_mask, logits_to_keep, batch_size, **prompt_inputs)
-=======
                 old_per_token_logps = self._get_per_token_logps_and_entropies(
                     self.model, prompt_completion_ids, attention_mask, logits_to_keep, batch_size
                 )["logps"]
->>>>>>> db19d79e
             else:
                 old_per_token_logps = None
 
             # Compute the per-token log probabilities for the reference model
             if self.beta != 0.0:
                 if self.ref_model is not None:
-<<<<<<< HEAD
-                    ref_per_token_logps = self._get_per_token_logps(self.ref_model, prompt_completion_ids, attention_mask, logits_to_keep, **prompt_inputs)
-                else:
-                    with self.accelerator.unwrap_model(self.model).disable_adapter():
-                        ref_per_token_logps = self._get_per_token_logps(self.model, prompt_completion_ids, attention_mask, logits_to_keep, **prompt_inputs)
-=======
                     ref_per_token_logps = self._get_per_token_logps_and_entropies(
                         self.ref_model, prompt_completion_ids, attention_mask, logits_to_keep
                     )["logps"]
@@ -1325,7 +1296,6 @@
                         ref_per_token_logps = self._get_per_token_logps_and_entropies(
                             self.model, prompt_completion_ids, attention_mask, logits_to_keep
                         )["logps"]
->>>>>>> db19d79e
             else:
                 ref_per_token_logps = None
 
@@ -1474,9 +1444,6 @@
         attention_mask = torch.cat([prompt_mask, completion_mask], dim=1)
         logits_to_keep = completion_ids.size(1)  # we only need to compute the logits for the completion tokens
 
-<<<<<<< HEAD
-        per_token_logps = self._get_per_token_logps(model, input_ids, attention_mask, logits_to_keep, **prompt_inputs)
-=======
         # Compute the entropy at each position in the completion
         if self.token_entropy_percentile_threshold > 0.0:
             logps_and_entropies = self._get_per_token_logps_and_entropies(
@@ -1490,10 +1457,9 @@
             entropy_mask = entropies >= entropy_threshold
         else:
             per_token_logps = self._get_per_token_logps_and_entropies(
-                model, input_ids, attention_mask, logits_to_keep
+                model, input_ids, attention_mask, logits_to_keep, **prompt_inputs
             )["logps"]
             entropy_mask = None
->>>>>>> db19d79e
 
         # Compute the KL divergence between the model and the reference model
         if self.beta != 0.0:
