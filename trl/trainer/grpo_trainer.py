--- conflicted
+++ resolved
@@ -18,14 +18,9 @@
 import re
 import textwrap
 import warnings
-<<<<<<< HEAD
 import pandas as pd
 from collections import defaultdict
 from collections.abc import Sized
-=======
-from collections import defaultdict, deque
-from collections.abc import Sequence, Sized
->>>>>>> 485e7d1c
 from contextlib import nullcontext
 from functools import partial
 from pathlib import Path
@@ -315,11 +310,7 @@
     return return_dict
 
 
-<<<<<<< HEAD
 def shuffle_sequence_dict(seq_dict, permutation=None):
-=======
-def shuffle_sequence_dict(seq_dict: dict[str, Optional[Sequence]]) -> dict[str, Optional[Sequence]]:
->>>>>>> 485e7d1c
     """
     Shuffles all sequence-like values in a dictionary along the first dimension in unison.
 
@@ -336,7 +327,6 @@
     ```
     """
     # Determine batch size from the first non-None sequence
-<<<<<<< HEAD
     if permutation is None:
         batch_size = len(next(v for v in seq_dict.values() if v is not None))
         permutation = torch.randperm(batch_size)
@@ -349,16 +339,6 @@
             return v[permutation] if len(v) > 1 else v  # broadcast to all
         if isinstance(v, dict):
             return shuffle_sequence_dict(v, permutation)
-=======
-    batch_size = len(next(v for v in seq_dict.values() if v is not None))
-    permutation = torch.randperm(batch_size)
-
-    def permute(v: Optional[Sequence]) -> Optional[Sequence]:
-        if v is None:
-            return None
-        if isinstance(v, torch.Tensor):
-            return v[permutation]
->>>>>>> 485e7d1c
         return [v[i] for i in permutation]
 
     return {key: permute(val) for key, val in seq_dict.items()}
@@ -431,9 +411,7 @@
         return batch
 
 
-def truncate_with_protected_tokens(
-    ids: torch.Tensor, mask: torch.Tensor, target_length: int, protected_tokens: list[int]
-) -> tuple[torch.Tensor, torch.Tensor]:
+def truncate_with_protected_tokens(ids: torch.Tensor, mask: torch.Tensor, target_length: int, protected_tokens: list[int]) -> tuple[torch.Tensor, torch.Tensor]:
     """
     Truncate tensors to target length while preserving protected tokens.
 
@@ -460,8 +438,7 @@
 
         if num_non_protected_needed < 0:
             raise ValueError(
-                f"target_length ({target_length}) is too small for the protected tokens ({num_protected} tokens). "
-                f"Please increase target length to at least {num_protected} or disable truncation."
+                f"target_length ({target_length}) is too small for the protected tokens ({num_protected} tokens). " f"Please increase target length to at least {num_protected} or disable truncation."
             )
 
         # Select which non-protected tokens to keep (rightmost ones)
@@ -628,40 +605,22 @@
             else:
                 raise ValueError("Invalid `torch_dtype` passed to `GRPOConfig`. Expected either 'auto' or a string representing " f"a `torch.dtype` (e.g., 'float32'), but got {torch_dtype}.")
             # Disable caching if gradient checkpointing is enabled (not supported)
-<<<<<<< HEAD
             model_init_kwargs["use_cache"] = False if args.gradient_checkpointing else model_init_kwargs.get("use_cache")
             model = AutoModelForCausalLM.from_pretrained(model, **model_init_kwargs)
         else:
             model_id = model.config._name_or_path
             if args.model_init_kwargs is not None:
                 raise ValueError("You passed `model_init_kwargs` to the `GRPOConfig`, but your model is already instantiated. " "This argument can only be used when the `model` argument is a string.")
-=======
-            config = AutoConfig.from_pretrained(model_id)
-            architecture = getattr(transformers, config.architectures[0])
-            model = architecture.from_pretrained(model_id, **model_init_kwargs)
-        else:
-            model_id = model.config._name_or_path
-            if args.model_init_kwargs is not None:
-                warnings.warn(
-                    "You passed `model_init_kwargs` to the `GRPOConfig`, but your model is already instantiated. "
-                    "The `model_init_kwargs` will be ignored."
-                )
->>>>>>> 485e7d1c
 
         # Some models (SmolVLM/Idefics3) don't support `logits_to_keep` argument and error out if we pass it
         # Inspect the forward method before we wrap the model with PEFT
-        self.model_kwarg_keys = (
-            inspect.signature(model.forward).parameters.keys()
-            if not hasattr(model, "get_base_model")
-            else inspect.signature(model.get_base_model().forward).parameters.keys()
-        )
+        self.model_kwarg_keys = inspect.signature(model.forward).parameters.keys() if not hasattr(model, "get_base_model") else inspect.signature(model.get_base_model().forward).parameters.keys()
 
         if peft_config is not None or (is_peft_available() and isinstance(model, PeftModel)):
             model = prepare_peft_model(model, peft_config, args)
 
         # Processing class
         if processing_class is None:
-<<<<<<< HEAD
             processing_class = AutoTokenizer.from_pretrained(model.config._name_or_path, padding_side="left")
 
         if hasattr(processing_class, "pad_token") and processing_class.pad_token is not None:
@@ -670,28 +629,6 @@
             processing_class.eos_token = processing_class.tokenizer.pad_token
         else:
             processing_class.eos_token = None
-=======
-            processing_class = AutoProcessor.from_pretrained(model.config._name_or_path)
-
-        # Handle pad token for processors or tokenizers
-        if isinstance(processing_class, ProcessorMixin):
-            tokenizer = processing_class.tokenizer
-        elif isinstance(processing_class, PreTrainedTokenizerBase):
-            tokenizer = processing_class
-        else:
-            raise TypeError("The `processing_class` must be either a `PreTrainedTokenizerBase` or a `ProcessorMixin`")
-
-        if tokenizer.pad_token is None:
-            tokenizer.pad_token = tokenizer.eos_token
-
-        self.pad_token = tokenizer.pad_token
-        self.pad_token_id = tokenizer.pad_token_id
-        self.eos_token_id = tokenizer.eos_token_id
-        self.image_token = getattr(processing_class, "image_token", None)
-        self.image_token_id = getattr(processing_class, "image_token_id", None)
-        self.vision_start_token_id = getattr(model.config, "vision_start_token_id", None)
-        self.vision_end_token_id = getattr(model.config, "vision_end_token_id", None)
->>>>>>> 485e7d1c
 
         # Reward functions
         if not isinstance(reward_funcs, list):
@@ -720,10 +657,7 @@
         elif not isinstance(reward_processing_classes, list):
             reward_processing_classes = [reward_processing_classes]
         if len(reward_processing_classes) != len(reward_funcs):
-            raise ValueError(
-                f"The number of reward processing classes ({len(reward_processing_classes)}) must match the number of "
-                f"reward functions ({len(reward_funcs)})."
-            )
+            raise ValueError(f"The number of reward processing classes ({len(reward_processing_classes)}) must match the number of " f"reward functions ({len(reward_funcs)}).")
 
         for i, (reward_processing_class, reward_func) in enumerate(zip(reward_processing_classes, reward_funcs)):
             if isinstance(reward_func, PreTrainedModel):
@@ -763,22 +697,9 @@
         self.scale_rewards = args.scale_rewards
         self.importance_sampling_level = args.importance_sampling_level
         self.mask_truncated_completions = args.mask_truncated_completions
-<<<<<<< HEAD
         self.token_entropy_percentile_threshold = args.token_entropy_percentile_threshold
         if self.use_liger_loss and self.token_entropy_percentile_threshold > 0.0:
             raise NotImplementedError("Liger Kernels don't currently support masking token positions based on entropy.")
-=======
-        self.top_entropy_quantile = args.top_entropy_quantile
-        if self.use_liger_loss and self.top_entropy_quantile < 1.0:
-            raise NotImplementedError(
-                "Liger Kernels don't currently support masking token positions based on entropy."
-            )
-        if self.use_liger_loss and not self.importance_sampling_level == "token":
-            raise NotImplementedError(
-                "Liger Kernels currently only support token-level importance sampling. Please set"
-                "`importance_sampling_level` to 'token'."
-            )
->>>>>>> 485e7d1c
 
         # Datasets
         self.shuffle_dataset = args.shuffle_dataset
@@ -865,20 +786,9 @@
         self.log_completions = args.log_completions
         self.wandb_log_unique_prompts = args.wandb_log_unique_prompts
         self.num_completions_to_print = args.num_completions_to_print
-<<<<<<< HEAD
         # maxlen is set to the total number of forward passes per step. This value of `maxlen` ensures we log only the
         # final optimization step.
         self._textual_logs = defaultdict(list)
-=======
-        # Keep logs sized to the generation batch to record only outputs from the latest model update.
-        self._logs = {
-            "image": deque(maxlen=args.generation_batch_size),
-            "prompt": deque(maxlen=args.generation_batch_size),
-            "completion": deque(maxlen=args.generation_batch_size),
-            "rewards": defaultdict(lambda: deque(maxlen=args.generation_batch_size)),
-            "advantages": deque(maxlen=args.generation_batch_size),
-        }
->>>>>>> 485e7d1c
 
         # Ensure each process receives a unique seed to prevent duplicate completions when generating with
         # transformers if num_generations exceeds per_device_train_batch_size. We could skip it if we use vLLM, but
@@ -910,48 +820,21 @@
                     self.tp_group, _ = torch.distributed.new_subgroups_by_enumeration(
                         [list(range(i * self.vllm_tensor_parallel_size, (i + 1) * self.vllm_tensor_parallel_size)) for i in range(self.accelerator.num_processes // self.vllm_tensor_parallel_size)]
                     )
-<<<<<<< HEAD
                 max_all_tokens = self.max_prompt_length + self.max_completion_length
-=======
-
-                # vLLM requires the environment variables to be set for distributed training.
-                os.environ["RANK"] = str(self.accelerator.process_index)
-                os.environ["LOCAL_RANK"] = str(self.accelerator.local_process_index)
-                os.environ["WORLD_SIZE"] = str(self.accelerator.num_processes)
-                os.environ["MASTER_ADDR"] = os.environ.get("MASTER_ADDR", "localhost")
-                os.environ["MASTER_PORT"] = os.environ.get("MASTER_PORT", "12345")
-
-                if self.max_prompt_length is not None and self.max_completion_length is not None:
-                    max_model_len = self.max_prompt_length + self.max_completion_length
-                else:
-                    max_model_len = None
->>>>>>> 485e7d1c
                 self.llm = LLM(
                     model=model.name_or_path,
                     tensor_parallel_size=args.vllm_tensor_parallel_size,
                     gpu_memory_utilization=self.vllm_gpu_memory_utilization,
-<<<<<<< HEAD
                     max_num_seqs=self.vllm_tensor_parallel_size * self.args.steps_per_generation,
                     max_model_len=max_all_tokens,
-=======
-                    max_num_seqs=self.args.per_device_train_batch_size
-                    * self.vllm_tensor_parallel_size
-                    * self.args.steps_per_generation,
-                    max_model_len=max_model_len,
->>>>>>> 485e7d1c
                     distributed_executor_backend="external_launcher",
                     # Feed identical seed for tp groups to ensure sampling results are the same across workers
                     seed=self.accelerator.process_index // self.vllm_tensor_parallel_size,
                     # Latest vLLM v1 memory profiler is misled by the high default value (i.e., 32768) - thinking there's not enough memory
-<<<<<<< HEAD
                     max_num_batched_tokens=max_all_tokens,
                     trust_remote_code=True,
                     enable_lora=self.use_vllm_lora_update,
                     max_lora_rank=320,
-=======
-                    max_num_batched_tokens=4096,
-                    model_impl=self.args.vllm_model_impl,
->>>>>>> 485e7d1c
                 )
             else:
                 raise ValueError(f"vllm_mode must be either 'server' or 'colocate', got '{self.vllm_mode}'.")
@@ -970,15 +853,9 @@
             generation_kwargs = {
                 "max_new_tokens": self.max_completion_length,
                 "do_sample": True,
-<<<<<<< HEAD
                 "pad_token_id": processing_class.tokenizer.pad_token_id,
                 "bos_token_id": processing_class.tokenizer.bos_token_id,
                 "eos_token_id": processing_class.tokenizer.eos_token_id,
-=======
-                "pad_token_id": tokenizer.pad_token_id,
-                "bos_token_id": tokenizer.bos_token_id,
-                "eos_token_id": tokenizer.eos_token_id,
->>>>>>> 485e7d1c
                 "temperature": self.temperature,
                 "top_p": self.top_p,
                 "top_k": self.top_k,
@@ -1061,18 +938,11 @@
         if not isinstance(train_dataset, torch.utils.data.IterableDataset):
             dataloader_params["sampler"] = self._get_train_sampler()
             dataloader_params["drop_last"] = self.args.dataloader_drop_last
-<<<<<<< HEAD
             if version.parse(transformers.__version__) >= version.parse("4.52.0"):
                 # from transformers 4.52.0, the `seed_worker` requires the `num_workers` and `rank` arguments
                 dataloader_params["worker_init_fn"] = partial(seed_worker, num_workers=self.args.dataloader_num_workers, rank=self.args.process_index)
             else:
                 dataloader_params["worker_init_fn"] = seed_worker
-=======
-            dataloader_params["worker_init_fn"] = partial(
-                seed_worker, num_workers=self.args.dataloader_num_workers, rank=self.args.process_index
-            )
-
->>>>>>> 485e7d1c
             dataloader_params["prefetch_factor"] = self.args.dataloader_prefetch_factor
 
         return self.accelerator.prepare(DataLoader(train_dataset, **dataloader_params))
@@ -1121,7 +991,6 @@
             seed=self.args.seed,
         )
 
-<<<<<<< HEAD
     def _enable_gradient_checkpointing(self, model: PreTrainedModel, args: GRPOConfig) -> PreTrainedModel:
         """Enables gradient checkpointing for the model."""
         # Ensure use_cache is disabled
@@ -1147,56 +1016,12 @@
         if is_peft_model(unwrapped_model):
             unwrapped_model = unwrapped_model.base_model.model
         last_hidden_state = unwrapped_model.model(input_ids=input_ids, attention_mask=attention_mask, **kwargs).last_hidden_state
-=======
-    @profiling_decorator
-    def _get_last_hidden_state(
-        self,
-        unwrapped_model,
-        input_ids,
-        attention_mask,
-        logits_to_keep,
-        pixel_values=None,
-        image_grid_thw=None,
-        pixel_attention_mask=None,
-        image_sizes=None,
-    ):
-        if is_peft_model(unwrapped_model):
-            unwrapped_model = unwrapped_model.base_model.model
-
-        # Build model inputs - check if the model supports logits_to_keep (some models and VLMs don't)
-        model_inputs = {"input_ids": input_ids, "attention_mask": attention_mask}
-
-        # For Qwen models:
-        if image_grid_thw is not None and pixel_values is not None:
-            model_inputs["image_grid_thw"] = image_grid_thw
-        # For Gemma, SmolVLM2, LLaVa-Next etc.:
-        if pixel_values is not None:
-            model_inputs["pixel_values"] = pixel_values
-        # For SmolVLM2
-        if pixel_attention_mask is not None:
-            model_inputs["pixel_attention_mask"] = pixel_attention_mask
-        # For LLaVa-Next
-        if image_sizes is not None:
-            model_inputs["image_sizes"] = image_sizes
-
-        # Only add logits_to_keep if the model supports it
-        if "logits_to_keep" in self.model_kwarg_keys:
-            # We add 1 to `logits_to_keep` because the last logits of the sequence is later excluded
-            model_inputs["logits_to_keep"] = logits_to_keep + 1
-
-        model_inputs["use_cache"] = False  # only used in generation; set False to suppress warnings
-
-        last_hidden_state = unwrapped_model.model(**model_inputs).last_hidden_state
-        # Exclude the last value: it corresponds to the next token pred
->>>>>>> 485e7d1c
         last_hidden_state = last_hidden_state[:, :-1, :]  # (B, L-1, H)
         # Only keep the last logits_to_keep. For model that support logits_to_keep, this is a no-op.
         last_hidden_state = last_hidden_state[:, -logits_to_keep:, :]  # (B, logits_to_keep, H)
         return last_hidden_state
 
-    def get_high_entropy_mask(
-        self, entropies: torch.Tensor, mask: torch.Tensor, threshold: float, accelerator=None
-    ) -> torch.Tensor:
+    def get_high_entropy_mask(self, entropies: torch.Tensor, mask: torch.Tensor, threshold: float, accelerator=None) -> torch.Tensor:
         """
         Returns a binary mask identifying tokens whose entropy exceeds a given quantile threshold.
 
@@ -1224,30 +1049,12 @@
         return entropy_mask & mask.bool()  # ensure padding tokens are always masked out
 
     @profiling_decorator
-<<<<<<< HEAD
     def _get_per_token_logps_and_entropies(self, model, input_ids, attention_mask, logits_to_keep, batch_size=None, compute_entropy=False, **kwargs) -> dict[str, Optional[torch.Tensor]]:
         """Compute log‐probs and (optionally) entropies for each token."""
-=======
-    def _get_per_token_logps_and_entropies(
-        self,
-        model,
-        input_ids,
-        attention_mask,
-        logits_to_keep,
-        batch_size=None,
-        compute_entropy=False,
-        pixel_values=None,
-        image_grid_thw=None,
-        pixel_attention_mask=None,
-        image_sizes=None,
-    ) -> dict[str, Optional[torch.Tensor]]:
-        """Compute log-probs and (optionally) entropies for each token."""
->>>>>>> 485e7d1c
         batch_size = batch_size or input_ids.size(0)  # Chunk inputs into smaller batches to reduce memory peak
         all_logps = []
         all_entropies = []
         for start in range(0, input_ids.size(0), batch_size):
-<<<<<<< HEAD
             indexs = list(range(start, start + batch_size))
             # We add 1 to `logits_to_keep` because the last logits of the sequence is later excluded
             logits = model(
@@ -1257,38 +1064,6 @@
                 **slice_sequence_dict(kwargs, indexs),
             ).logits
             logits = logits[:, :-1, :]  # (B, L-1, V), exclude the last logit: it corresponds to the next token pred
-=======
-            input_ids_batch = input_ids[start : start + batch_size]
-            attention_mask_batch = attention_mask[start : start + batch_size]
-
-            # Build model inputs - check if the model supports logits_to_keep (some models and VLMs don't)
-            model_inputs = {"input_ids": input_ids_batch, "attention_mask": attention_mask_batch}
-
-            if image_grid_thw is not None and pixel_values is not None:
-                model_inputs["image_grid_thw"] = image_grid_thw[start : start + batch_size]
-                start_pixel_idx = image_grid_thw[:start].prod(-1).sum().item()
-                end_pixel_idx = image_grid_thw[: start + batch_size].prod(-1).sum().item()
-                model_inputs["pixel_values"] = pixel_values[start_pixel_idx:end_pixel_idx]
-            elif pixel_values is not None:
-                model_inputs["pixel_values"] = pixel_values[start : start + batch_size]
-            if pixel_attention_mask is not None:
-                model_inputs["pixel_attention_mask"] = pixel_attention_mask[start : start + batch_size]
-            if image_sizes is not None:
-                model_inputs["image_sizes"] = image_sizes[start : start + batch_size]
-
-            # Only add logits_to_keep if the model supports it
-            if "logits_to_keep" in self.model_kwarg_keys:
-                # We add 1 to `logits_to_keep` because the last logits of the sequence is later excluded
-                model_inputs["logits_to_keep"] = logits_to_keep + 1
-
-            model_inputs["use_cache"] = False  # only used in generation; set False to suppress warnings
-
-            logits = model(**model_inputs).logits
-            # Exclude the last value: it corresponds to the next token pred
-            logits = logits[:, :-1, :]  # (B, L-1, H)
-            # Only keep the last logits_to_keep. For model that support logits_to_keep, this is a no-op.
-            logits = logits[:, -logits_to_keep:, :]  # (B, logits_to_keep, H)
->>>>>>> 485e7d1c
             # Divide logits by sampling temperature.
             # See https://huggingface.co/blog/the_n_implementation_details_of_rlhf_with_ppo#policy-training-implementation-details
             logits = logits / self.temperature
@@ -1306,14 +1081,6 @@
         entropies = torch.cat(all_entropies, dim=0) if compute_entropy else None
         return logps, entropies
 
-    def _fix_param_name_to_vllm(self, name, extra_prefixes: Optional[list[str]] = None):
-        extra_prefixes = extra_prefixes or []
-        prefixes = ["_checkpoint_wrapped_module."] + extra_prefixes
-        for prefix in prefixes:
-            name = name.replace(prefix, "")
-        return name
-
-<<<<<<< HEAD
     def _move_params_to_vllm(self, model):
         # This method is called by the vLLM server to update the model weights.
         # It is not used in colocate mode, as the model is already colocated with vLLM.
@@ -1336,51 +1103,6 @@
 
     def gather_context(self):
         """Gather context for vLLM updates."""
-=======
-    def _sync_fsdp1_params_to_vllm(self, module: nn.Module, prefix: str = "", visited=None):
-        """Memory-efficient post-order traversal of FSDP modules to extract full parameters and sync with vLLM."""
-        # For FSDP1, we need to recurse into children and also use summon_full_params
-        if visited is None:
-            visited = set()
-        for child_name, child_module in module.named_children():
-            child_prefix = f"{prefix}.{child_name}" if prefix else child_name
-            self._sync_fsdp1_params_to_vllm(
-                child_module, prefix=child_prefix, visited=visited
-            )  # recurse into the child
-
-        if isinstance(module, FSDP):
-            with FSDP.summon_full_params(module, recurse=False, writeback=False):
-                for param_name, param in module.named_parameters():
-                    full_name = f"{prefix}.{param_name}" if prefix else param_name
-                    full_name = self._fix_param_name_to_vllm(full_name, extra_prefixes=["_fsdp_wrapped_module."])
-
-                    if full_name in visited:
-                        continue  # skip FSDP subtrees already traversed
-                    visited.add(full_name)
-
-                    if self.vllm_mode == "server" and self.accelerator.is_main_process:
-                        self.vllm_client.update_named_param(full_name, param.data)
-                    elif self.vllm_mode == "colocate":
-                        llm_model = self.llm.llm_engine.model_executor.driver_worker.model_runner.model
-                        llm_model.load_weights([(full_name, param.data)])
-
-    def _sync_fsdp2_params_to_vllm(self, module: nn.Module):
-        # For FSDP2, module.state_dict() already covers all parameters, so no need for recursion
-        for name, param in module.state_dict().items():
-            if param.is_cpu:
-                param = param.to(torch.device("cuda"))
-            param = param.full_tensor()
-
-            if self.vllm_mode == "server" and self.accelerator.is_main_process:
-                self.vllm_client.update_named_param(name, param)
-            elif self.vllm_mode == "colocate":
-                llm_model = self.llm.llm_engine.model_executor.driver_worker.model_runner.model
-                llm_model.load_weights([(name, param)])
-
-    @profiling_decorator
-    def _move_model_to_vllm(self):
-        # For DeepSpeed ZeRO-3 and FSDP, we need to gather all parameters before operations
->>>>>>> 485e7d1c
         deepspeed_plugin = self.accelerator.state.deepspeed_plugin
         zero_stage_3 = deepspeed_plugin is not None and deepspeed_plugin.zero_stage == 3
         if zero_stage_3:
@@ -1388,7 +1110,6 @@
 
             return deepspeed.zero.GatheredParameters
         else:
-<<<<<<< HEAD
             return nullcontext
 
     @profiling_decorator
@@ -1414,67 +1135,6 @@
             update_vllm_lora(self.llm, self.model, alpha, r)
         else:
             self._move_base_to_vllm()
-=======
-            gather_if_zero3 = nullcontext
-
-        if is_peft_model(self.model):
-            # With PEFT and FSDP/DeepSpeed ZeRO Stage 3, we must gather the full model at once before merging, as
-            # merging adapters in a sharded manner is not supported.
-            # TODO: does this work with FSDP?
-            with gather_if_zero3(list(self.model.parameters())):
-                self.model.merge_adapter()
-
-                # Update vLLM weights while parameters are gathered
-                if self.is_fsdp_enabled:  # note if using FSDP, gather_if_zero3 is nullcontext
-                    # Update vLLM weights while parameters are gathered
-                    # For PEFT with FSDP we need to use the memory efficient post-order traversal
-                    fsdp_plugin = getattr(self.accelerator.state, "fsdp_plugin", None)
-                    fsdp_version = getattr(fsdp_plugin, "fsdp_version", 1) if fsdp_plugin else 1
-                    if fsdp_version == 1:
-                        self._sync_fsdp1_params_to_vllm(
-                            self.model
-                        )  # use memory-efficient post-order traversal for FSDP
-                    elif fsdp_version == 2:
-                        self._sync_fsdp2_params_to_vllm(self.model)
-                else:
-                    # DeepSpeed ZeRO-3 with PEFT
-                    for name, param in self.model.named_parameters():
-                        # When using PEFT, we need to recover the original parameter name and discard some parameters
-                        name = name.removeprefix("base_model.model.").replace(".base_layer", "")
-                        if self.model.prefix in name:
-                            continue
-                        # When module to save, remove its prefix and discard the original module
-                        if "original_module" in name:
-                            continue
-                        name = self._fix_param_name_to_vllm(name, extra_prefixes=["modules_to_save.default."])
-
-                        if self.vllm_mode == "server" and self.accelerator.is_main_process:
-                            self.vllm_client.update_named_param(name, param.data)
-                        elif self.vllm_mode == "colocate":
-                            llm_model = self.llm.llm_engine.model_executor.driver_worker.model_runner.model
-                            llm_model.load_weights([(name, param.data)])
-                # Unmerge adapters while parameters are still gathered
-                self.model.unmerge_adapter()
-                # Parameters will automatically be repartitioned when exiting the context
-        else:
-            # For non-PEFT models, simply gather (if needed) and update each parameter individually.
-            if self.is_fsdp_enabled:
-                fsdp_plugin = getattr(self.accelerator.state, "fsdp_plugin", None)
-                fsdp_version = getattr(fsdp_plugin, "fsdp_version", 1) if fsdp_plugin else 1
-                if fsdp_version == 1:
-                    self._sync_fsdp1_params_to_vllm(self.model)  # use memory-efficient post-order traversal for FSDP
-                elif fsdp_version == 2:
-                    self._sync_fsdp2_params_to_vllm(self.model)
-            else:
-                for name, param in self.model.named_parameters():
-                    name = self._fix_param_name_to_vllm(name)
-                    with gather_if_zero3([param]):
-                        if self.vllm_mode == "server" and self.accelerator.is_main_process:
-                            self.vllm_client.update_named_param(name, param.data)
-                        elif self.vllm_mode == "colocate":
-                            llm_model = self.llm.llm_engine.model_executor.driver_worker.model_runner.model
-                            llm_model.load_weights([(name, param.data)])
->>>>>>> 485e7d1c
 
         # Reset cache on vLLM
         if self.vllm_mode == "server" and self.accelerator.is_main_process:
@@ -1527,18 +1187,11 @@
                 # self._buffered_inputs=None can occur when resuming from a checkpoint
                 self._log_keywords(generation_batch)
                 generation_batch = self._generate_and_score_completions(generation_batch)
-<<<<<<< HEAD
                 # generation_batch = split_pixel_values_by_grid(generation_batch)
                 generation_batch = shuffle_sequence_dict(generation_batch)
                 generation_batches = split_sequence_dict(generation_batch, self.args.steps_per_generation)
                 self._buffered_inputs = generation_batches
                 # self._buffered_inputs = [unsplit_pixel_values_by_grid(batch) for batch in generation_batches]
-=======
-                generation_batch = split_pixel_values_by_grid(generation_batch)
-                generation_batch = shuffle_sequence_dict(generation_batch)
-                generation_batches = split_tensor_dict(generation_batch, self.args.steps_per_generation)
-                self._buffered_inputs = [unsplit_pixel_values_by_grid(batch) for batch in generation_batches]
->>>>>>> 485e7d1c
             inputs = self._buffered_inputs[self._step % self.args.steps_per_generation]
             self._step += 1
         else:
@@ -1644,56 +1297,16 @@
         num_generations = self.num_generations if mode == "train" else self.num_eval_generations
         temperature = self.temperature if mode == "train" else self.eval_temperature
         prompts = [x["prompt"] for x in inputs]
-<<<<<<< HEAD
         prompts_text = [maybe_apply_chat_template(example, self.processing_class.tokenizer)["prompt"] for example in inputs]
 
         audios = [load_audio(x) for x in inputs]  # delay the audio read here.
         prompt_inputs = self.processing_class(text=prompts_text, audios=audios, return_tensors="pt")
-=======
-
-        # We don't yet support visual reward models/function, so we keep a copy of the original text-only prompts for
-        # later use in the reward computation. If images are present, we insert {"type": "image"} as required by the
-        # VLM chat template.
-        original_prompts = copy.deepcopy(prompts)
-
-        # If the prompts are conversational and the inputs contain images, we need to convert the prompts from
-        # [{"role": "user", "content": "What color is the sky?"}] to
-        # [{"role": "user", "content": [{"type": "image"}, {"type": "text", "text": "What color is the sky?"}]}]
-        kwargs = {}
-        has_images = "image" in inputs[0]
-        if has_images:
-            images = [example.get("image") for example in inputs]
-            kwargs = {"images": [[img] for img in images]}
-            for prompt in prompts:
-                if isinstance(prompt, list):
-                    for message in prompt:
-                        if not isinstance(message, dict):
-                            continue
-                        content = message.get("content")
-                        role = message.get("role")
-                        if isinstance(content, str):
-                            if role == "user":
-                                message["content"] = [{"type": "image"}, {"type": "text", "text": content}]
-                            elif role == "system":
-                                message["content"] = [{"type": "text", "text": content}]
-
-        prompts_text = [maybe_apply_chat_template(example, self.processing_class)["prompt"] for example in inputs]
-
-        prompt_inputs = self.processing_class(
-            text=prompts_text,
-            return_tensors="pt",
-            padding=True,
-            padding_side="left",
-            add_special_tokens=False,
-            **kwargs,
-        )
->>>>>>> 485e7d1c
+
         prompt_inputs = super()._prepare_inputs(prompt_inputs)
         prompt_ids = prompt_inputs.pop("input_ids")
         prompt_mask = prompt_inputs.pop("attention_mask")
 
         if self.max_prompt_length is not None:
-<<<<<<< HEAD
             prompt_ids = prompt_ids[:, -self.max_prompt_length :]
             prompt_mask = prompt_mask[:, -self.max_prompt_length :]
             # disable this for vllm
@@ -1701,48 +1314,6 @@
         # remove empty tensors from prompt_inputs
         prompt_inputs = {k: v for k, v in prompt_inputs.items() if not (isinstance(v, torch.Tensor) and v.numel() == 0)}
         rollout_per_token_logps = None
-=======
-            # If max_prompt_length is set, we trim the prompt to keep only the last `max_prompt_length` tokens.
-            # Then we decode those tokens back into text. We manually remove leading pad tokens from the decoded text,
-            # because we can't use `skip_special_tokens=True` (some special tokens are still needed for generation).
-            protected = [self.image_token_id, self.vision_start_token_id, self.vision_end_token_id]
-            protected = [token for token in protected if token is not None]
-            prompt_ids, prompt_mask = truncate_with_protected_tokens(
-                prompt_ids, prompt_mask, self.max_prompt_length, protected
-            )
-
-            prompts_text = self.processing_class.batch_decode(
-                prompt_ids, skip_special_tokens=False, clean_up_tokenization_spaces=False
-            )
-            prompts_text = [re.sub(rf"^({re.escape(self.pad_token)})+", "", text) for text in prompts_text]
-
-            # The chat template sometimes inserts a single image token into the prompt text. However, when this text is
-            # later tokenized, the single image token string is expanded into multiple image token IDs, depending on the
-            # image size. Since we're detokenizing here, we may see repeated image tokens in the decoded text. We
-            # collapse them back into a single token string to match the original chat template in case it originally
-            # applies it. Otherwise, it assumes that the chat template uses only vision_start_token_id to indicate images
-            # (e.g. Gemma 3) and removes all image_token instances and vision_end_token_id as well, leaving only
-            # the vision_start_token_id (e.g. <start_of_image>).
-            if self.image_token is not None:
-                escaped_img_token = re.escape(self.image_token)
-                # Search for the image token in the chat template
-                if re.search(escaped_img_token, self.processing_class.chat_template):
-                    prompts_text = [
-                        re.sub(rf"({escaped_img_token})+", self.image_token, text) for text in prompts_text
-                    ]
-                else:
-                    # If the chat template doesn't use the image token, we remove all instances of it + vision_end_token_id
-                    if self.vision_end_token_id is not None:
-                        escaped_eoi_token = re.escape(
-                            self.processing_class.tokenizer.decode([self.vision_end_token_id])
-                        )
-                        prompts_text = [
-                            re.sub(rf"({escaped_img_token})+{escaped_eoi_token}", "", text) for text in prompts_text
-                        ]
-                    else:
-                        # If vision_end_token_id is None, just remove the image tokens
-                        prompts_text = [re.sub(rf"({escaped_img_token})+", "", text) for text in prompts_text]
->>>>>>> 485e7d1c
 
         # Generate completions using either vLLM or regular generation
         if self.use_vllm:
@@ -1753,40 +1324,19 @@
             # Generate completions using vLLM: gather all prompts and use them in a single call in the main process
             if self.vllm_mode == "server":
                 all_prompts_text = gather_object(prompts_text)
-<<<<<<< HEAD
                 audio_paths = [x["audio_path"] for x in inputs]
                 all_audio_paths = gather_object(audio_paths)
-=======
-                if has_images:
-                    all_images = gather_object(images)
-
->>>>>>> 485e7d1c
                 if self.accelerator.is_main_process:
                     # Since 'prompts' contains 'num_generations' duplicates, we first take unique prompts, and generate
                     # num_generations outputs for each one. This is faster than generating outputs for each duplicate
                     # prompt individually.
-<<<<<<< HEAD
                     ordered_set_of_prompts = all_prompts_text[::num_generations]
                     ordered_set_of_audios = all_audio_paths[::num_generations]
-=======
-                    ordered_set_of_prompts = all_prompts_text[:: self.num_generations]
-
-                    if has_images:
-                        ordered_set_of_images = all_images[:: self.num_generations]
-                    else:
-                        ordered_set_of_images = None
-
->>>>>>> 485e7d1c
                     with profiling_context(self, "vLLM.generate"):
                         outputs = self.vllm_client.generate(
                             prompts=ordered_set_of_prompts,
-<<<<<<< HEAD
                             audios=ordered_set_of_audios,
                             n=num_generations,
-=======
-                            images=ordered_set_of_images,
-                            n=self.num_generations,
->>>>>>> 485e7d1c
                             repetition_penalty=self.repetition_penalty,
                             temperature=temperature,
                             top_p=self.top_p,
@@ -1838,7 +1388,6 @@
                     orig_size = len(prompts_text)
                     gathered_prompts = [None for _ in range(self.vllm_tensor_parallel_size)]
                     torch.distributed.all_gather_object(gathered_prompts, prompts_text, group=self.tp_group)
-<<<<<<< HEAD
                     all_prompts = [p for sublist in gathered_prompts for p in sublist]
                     if audios:
                         gathered_audios = [None for _ in range(self.vllm_tensor_parallel_size)]
@@ -1846,39 +1395,11 @@
                         audios = [audio for sublist in gathered_audios for audio in sublist]
                 else:
                     all_prompts = prompts_text
-=======
-                    all_prompts_text = [p for sublist in gathered_prompts for p in sublist]
-
-                    if has_images:
-                        gathered_images = [None for _ in range(self.vllm_tensor_parallel_size)]
-                        torch.distributed.all_gather_object(gathered_images, images, group=self.tp_group)
-                        all_images = [img for sublist in gathered_images for img in sublist]
-                    else:
-                        all_images = None
-                else:
-                    all_prompts_text = prompts_text
-                    all_images = images if has_images else None
-
-                if has_images and all_images:
-                    vllm_inputs = []
-                    for prompt, image in zip(all_prompts_text, all_images):
-                        if image is not None:
-                            vllm_inputs.append({"prompt": prompt, "multi_modal_data": {"image": image}})
-                        else:
-                            vllm_inputs.append(prompt)
-                else:
-                    vllm_inputs = all_prompts_text
->>>>>>> 485e7d1c
 
                 vllm_inputs = prepare_vllm_inputs(all_prompts, audios)
                 with profiling_context(self, "vLLM.generate"):
-<<<<<<< HEAD
                     rank_print(f"Generating {len(vllm_inputs)} completions with vLLM...")
                     all_outputs = self.llm.generate(vllm_inputs, sampling_params=sampling_params, use_tqdm=False)
-=======
-                    all_outputs = self.llm.generate(vllm_inputs, sampling_params=sampling_params, use_tqdm=False)
-
->>>>>>> 485e7d1c
                 completion_ids = [output.token_ids for outputs in all_outputs for output in outputs.outputs]
                 if sampling_params.logprobs:
                     rollout_per_token_logps = [vllm_logprobs(output.token_ids, output.logprobs) for outputs in all_outputs for output in outputs.outputs]
@@ -1891,7 +1412,6 @@
                     completion_ids = completion_ids[tp_slice]
 
             # Pad the completions, and concatenate them with the prompts
-<<<<<<< HEAD
             completion_ids = pad(completion_ids, padding_value=self.processing_class.tokenizer.pad_token_id).to(device)
             if rollout_per_token_logps is not None:
                 rollout_per_token_logps = pad(rollout_per_token_logps).to(device)
@@ -1901,10 +1421,6 @@
             # mask out _AUDIO_SPECIAL_TOKEN_ID if it is present in the completion_ids
             _AUDIO_SPECIAL_TOKEN_ID = 200011  # '<endoftext11>'
             completion_ids = mask_tokens(completion_ids, _AUDIO_SPECIAL_TOKEN_ID, self.processing_class.tokenizer.pad_token_id)
-=======
-            completion_ids = [torch.tensor(ids, device=device) for ids in completion_ids]
-            completion_ids = pad(completion_ids, padding_value=self.pad_token_id)
->>>>>>> 485e7d1c
             prompt_completion_ids = torch.cat([prompt_ids, completion_ids], dim=1)
 
         elif self.use_transformers_paged:
@@ -1929,13 +1445,7 @@
                 elif self.args.fp16:
                     unwrapped_model.to(torch.float16)
                 with torch.inference_mode():
-<<<<<<< HEAD
                     all_outputs = unwrapped_model.generate_batch(prompt_inputs.input_ids, generation_config=self.generation_config)
-=======
-                    all_outputs = unwrapped_model.generate_batch(
-                        paged_prompt_inputs.input_ids, generation_config=self.generation_config, progress_bar=False
-                    )
->>>>>>> 485e7d1c
             completion_ids = [output.generated_tokens for output in all_outputs.values()]
             completion_ids = [torch.tensor(ids, device=device) for ids in completion_ids]
             completion_ids = pad(completion_ids, padding_value=self.pad_token_id, padding_side="right")
@@ -1946,37 +1456,18 @@
             self.model_wrapped.config._attn_implementation = previous_attn
         else:
             # Regular generation path
-<<<<<<< HEAD
             with unwrap_model_for_generation(self.model_wrapped, self.accelerator, gather_deepspeed3_params=self.args.ds3_gather_for_generation) as unwrapped_model:
                 with FSDP.summon_full_params(self.model_wrapped, recurse=False) if self.is_fsdp_enabled else nullcontext():
                     prompt_completion_ids = unwrapped_model.generate(prompt_ids, attention_mask=prompt_mask, generation_config=self.generation_config, **prompt_inputs)
 
-=======
-            with (
-                profiling_context(self, "transformers.generate"),
-                unwrap_model_for_generation(
-                    self.model_wrapped, self.accelerator, gather_deepspeed3_params=self.args.ds3_gather_for_generation
-                ) as unwrapped_model,
-                torch.no_grad(),
-                FSDP.summon_full_params(self.model_wrapped, recurse=False) if self.is_fsdp_enabled else nullcontext(),
-            ):
-                prompt_inputs["input_ids"], prompt_inputs["attention_mask"] = prompt_ids, prompt_mask
-                prompt_completion_ids = unwrapped_model.generate(
-                    **prompt_inputs, generation_config=self.generation_config, disable_compile=True
-                )
->>>>>>> 485e7d1c
             # Compute prompt length and extract completion ids
             prompt_length = prompt_ids.size(1)
             prompt_ids = prompt_completion_ids[:, :prompt_length]
             completion_ids = prompt_completion_ids[:, prompt_length:]
 
         # Mask everything after the first EOS token
-<<<<<<< HEAD
         # is_eos = completion_ids == self.processing_class.tokenizer.eos_token_id
         is_eos = torch.isin(completion_ids, self.stop_tokens_ids.to(device))
-=======
-        is_eos = completion_ids == self.eos_token_id
->>>>>>> 485e7d1c
         eos_idx = torch.full((is_eos.size(0),), is_eos.size(1), dtype=torch.long, device=device)
         eos_idx[is_eos.any(dim=1)] = is_eos.int().argmax(dim=1)[is_eos.any(dim=1)]
         sequence_indices = torch.arange(is_eos.size(1), device=device).expand(is_eos.size(0), -1)
@@ -2008,7 +1499,7 @@
         # Calculate rewards for each reward function. rewards_per_func aggregates rewards across all processes. This is
         # important because rewards will be normalized per group, and completions are distributed. We will later slice
         # rewards_per_func to extract each process's subset.
-        rewards_per_func = self._calculate_rewards(inputs, prompts, completions, completion_ids_list)
+        rewards_per_func = self._calculate_rewards(inputs, original_prompts, completions, completion_ids_list)
 
         # Apply weights to each reward function's output and sum
         rewards = (rewards_per_func * self.reward_weights.to(device).unsqueeze(0)).nansum(dim=1)
@@ -2036,98 +1527,30 @@
         logits_to_keep = completion_ids.size(1)  # we only need to compute the logits for the completion tokens
 
         with torch.no_grad():
-<<<<<<< HEAD
             # When using num_iterations == 1 and steps_per_generation <= gradient_accumulation_steps
             # old_per_token_logps == per_token_logps, so we can skip it's computation here, and use
             # per_token_logps.detach() instead.
             if self.num_iterations > 1 or self.args.steps_per_generation > self.args.gradient_accumulation_steps:
                 old_per_token_logps = self._get_per_token_logps_and_entropies(
-=======
-            # If the generation and optimization steps are misaligned—i.e., if generation does not occur at the end of
-            # a full optimizer step (when gradient_accumulation_steps is not a multiple of generate_every)—then the
-            # samples may come from an earlier version of the model. In that case, we need to track old_per_token_logps
-            # for importance sampling. If the steps are aligned, importance sampling isn't necessary and we set
-            # old_per_token_logps to None.
-            generate_every = self.args.steps_per_generation * self.num_iterations  # generation frequency
-            if self.args.gradient_accumulation_steps % generate_every != 0:
-                old_per_token_logps, _ = self._get_per_token_logps_and_entropies(
->>>>>>> 485e7d1c
                     self.model,
                     prompt_completion_ids,
                     attention_mask,
                     logits_to_keep,
-<<<<<<< HEAD
                     batch_size=self.args.per_device_train_batch_size,  # OOM
                     **prompt_inputs,
                 )["logps"]
-=======
-                    batch_size,
-                    pixel_values=prompt_inputs.get("pixel_values"),
-                    image_grid_thw=prompt_inputs.get("image_grid_thw"),
-                    pixel_attention_mask=prompt_inputs.get("pixel_attention_mask"),
-                    image_sizes=prompt_inputs.get("image_sizes"),
-                )
->>>>>>> 485e7d1c
             else:
                 old_per_token_logps = None
 
             # Compute the per-token log probabilities for the reference model
             if self.beta != 0.0:
                 if self.ref_model is not None:
-<<<<<<< HEAD
                     ref_per_token_logps = self._get_per_token_logps_and_entropies(self.ref_model, prompt_completion_ids, attention_mask, logits_to_keep, **prompt_inputs)["logps"]
                 else:
                     with self.accelerator.unwrap_model(self.model).disable_adapter():
                         ref_per_token_logps = self._get_per_token_logps_and_entropies(self.model, prompt_completion_ids, attention_mask, logits_to_keep, **prompt_inputs)["logps"]
             else:
                 ref_per_token_logps = None
-=======
-                    ref_per_token_logps, _ = self._get_per_token_logps_and_entropies(
-                        self.ref_model,
-                        prompt_completion_ids,
-                        attention_mask,
-                        logits_to_keep,
-                        batch_size=batch_size,
-                        pixel_values=prompt_inputs.get("pixel_values"),
-                        image_grid_thw=prompt_inputs.get("image_grid_thw"),
-                        pixel_attention_mask=prompt_inputs.get("pixel_attention_mask"),
-                        image_sizes=prompt_inputs.get("image_sizes"),
-                    )
-                else:
-                    with self.accelerator.unwrap_model(self.model).disable_adapter():
-                        ref_per_token_logps, _ = self._get_per_token_logps_and_entropies(
-                            self.model,
-                            prompt_completion_ids,
-                            attention_mask,
-                            logits_to_keep,
-                            batch_size=batch_size,
-                            pixel_values=prompt_inputs.get("pixel_values"),
-                            image_grid_thw=prompt_inputs.get("image_grid_thw"),
-                            pixel_attention_mask=prompt_inputs.get("pixel_attention_mask"),
-                            image_sizes=prompt_inputs.get("image_sizes"),
-                        )
-            else:
-                ref_per_token_logps = None
-
-        # Decode the generated completions
-        completions_text = self.processing_class.batch_decode(completion_ids, skip_special_tokens=True)
-        if is_conversational(inputs[0]):
-            completions = []
-            for prompt, completion in zip(prompts, completions_text):
-                bootstrap = prompt.pop()["content"] if prompt[-1]["role"] == "assistant" else ""
-                completions.append([{"role": "assistant", "content": bootstrap + completion}])
-        else:
-            completions = completions_text
-
-        # Calculate rewards for each reward function. rewards_per_func aggregates rewards across all processes. This is
-        # important because rewards will be normalized per group, and completions are distributed. We will later slice
-        # rewards_per_func to extract each process's subset.
-        rewards_per_func = self._calculate_rewards(inputs, original_prompts, completions, completion_ids_list)
-
-        # Apply weights to each reward function's output and sum
-        rewards = (rewards_per_func * self.reward_weights.to(device).unsqueeze(0)).nansum(dim=1)
-
->>>>>>> 485e7d1c
         # Compute grouped-wise rewards
         mean_grouped_rewards = rewards.view(-1, num_generations).mean(dim=1)
         std_grouped_rewards = rewards.view(-1, num_generations).std(dim=1)
@@ -2173,22 +1596,14 @@
         self._metrics[mode]["frac_reward_zero_std"].append(is_std_zero.float().mean().item())
 
         # Log prompt and completion texts
-<<<<<<< HEAD
         self._textual_logs["prompt"].extend(prompts_text)
         self._textual_logs["completion"].extend(completions_text)
         for i, name in enumerate(self.reward_func_names):
             self._textual_logs[name].extend(rewards_per_func[:, i].tolist())
         self._textual_logs["advantages"].extend(advantages.tolist())
-=======
-        self._logs["prompt"].extend(gather_object(prompts_text))
-        self._logs["completion"].extend(gather_object(completions_text))
-        for i, name in enumerate(self.reward_func_names):
-            self._logs["rewards"][name].extend(rewards_per_func[:, i].tolist())
-        self._logs["advantages"].extend(all_process_advantages.tolist())
 
         if has_images:
             self._logs["image"].extend(gather_object(images))
->>>>>>> 485e7d1c
 
         output = {
             "prompt_ids": prompt_ids,
@@ -2197,12 +1612,9 @@
             "completions": completions,
             "completion_ids": completion_ids,
             "completion_mask": completion_mask,
-<<<<<<< HEAD
             "old_per_token_logps": old_per_token_logps,
             "ref_per_token_logps": ref_per_token_logps,
             "rollout_per_token_logps": rollout_per_token_logps,
-=======
->>>>>>> 485e7d1c
             "advantages": advantages,
         }
         if old_per_token_logps is not None:
@@ -2228,22 +1640,8 @@
         attention_mask = torch.cat([prompt_mask, completion_mask], dim=1)
         logits_to_keep = completion_ids.size(1)  # we only need to compute the logits for the completion tokens
 
-<<<<<<< HEAD
         # get the last hidden state of the model
         last_hidden_state = self._get_last_hidden_state(unwrapped_model, input_ids, attention_mask, logits_to_keep, **prompt_inputs)
-=======
-        # Get the last hidden state of the model
-        last_hidden_state = self._get_last_hidden_state(
-            unwrapped_model,
-            input_ids,
-            attention_mask,
-            logits_to_keep,
-            inputs.get("pixel_values"),
-            inputs.get("image_grid_thw"),
-            inputs.get("pixel_attention_mask"),
-            inputs.get("image_sizes"),
-        )
->>>>>>> 485e7d1c
 
         # compute loss and metrics using liger grpo loss
         loss, metrics = self.liger_grpo_loss(
@@ -2287,7 +1685,6 @@
         input_ids = torch.cat([prompt_ids, completion_ids], dim=1)
         attention_mask = torch.cat([prompt_mask, completion_mask], dim=1)
         logits_to_keep = completion_ids.size(1)  # we only need to compute the logits for the completion tokens
-<<<<<<< HEAD
         mode = "train" if self.model.training else "eval"
         # Compute the entropy at each position in the completion
         if self.token_entropy_percentile_threshold > 0.0:
@@ -2305,25 +1702,6 @@
             # self._textual_logs["masked"].extend(masked_completions)
         else:
             per_token_logps = self._get_per_token_logps_and_entropies(model, input_ids, attention_mask, logits_to_keep, **prompt_inputs)["logps"]
-=======
-
-        # Compute the per_token_logps and the entropy at each position in the completion
-        per_token_logps, entropies = self._get_per_token_logps_and_entropies(
-            model,
-            input_ids,
-            attention_mask,
-            logits_to_keep,
-            compute_entropy=True,
-            pixel_values=inputs.get("pixel_values"),
-            image_grid_thw=inputs.get("image_grid_thw"),
-            pixel_attention_mask=inputs.get("pixel_attention_mask"),
-            image_sizes=inputs.get("image_sizes"),
-        )
-
-        if self.top_entropy_quantile < 1.0:
-            entropy_mask = self.get_high_entropy_mask(entropies, completion_mask, 1 - self.top_entropy_quantile)
-        else:
->>>>>>> 485e7d1c
             entropy_mask = None
 
         # Compute the KL divergence between the model and the reference model
@@ -2336,29 +1714,8 @@
         # When using num_iterations == 1 and steps_per_generation <= gradient_accumulation_steps
         # old_per_token_logps == per_token_logps, so we can skip it's computation
         # (see _generate_and_score_completions) and use per_token_logps.detach() instead.
-<<<<<<< HEAD
         old_per_token_logps = per_token_logps.detach() if inputs["old_per_token_logps"] is None else inputs["old_per_token_logps"]
         coef_1 = torch.exp(per_token_logps - old_per_token_logps)
-=======
-        old_per_token_logps = inputs.get("old_per_token_logps")
-        old_per_token_logps = per_token_logps.detach() if old_per_token_logps is None else old_per_token_logps
-
-        log_ratio = per_token_logps - old_per_token_logps
-        if self.importance_sampling_level == "token":
-            log_importance_weights = log_ratio
-        elif self.importance_sampling_level == "sequence":
-            log_importance_weights = (log_ratio * completion_mask).sum(-1) / completion_mask.sum(-1).clamp(min=1.0)
-            log_importance_weights = log_importance_weights.unsqueeze(-1)
-        else:
-            raise ValueError(
-                f"Unknown importance sampling level: {self.importance_sampling_level}. Possible values are 'token' "
-                "and 'sequence'."
-            )
-        # From here, log_importance_weights (and all subsequent tensors, coef_1, coef_2, etc.) shape depends on
-        # importance_sampling_level: "token" level: (B, T); "sequence" level: (B, 1)
-
-        coef_1 = torch.exp(log_importance_weights)
->>>>>>> 485e7d1c
         coef_2 = torch.clamp(coef_1, 1 - self.epsilon_low, 1 + self.epsilon_high)
 
         # Two-sided clipping
@@ -2393,19 +1750,6 @@
             raise ValueError(f"Unknown loss type: {self.loss_type}")
 
         # Log the metrics
-<<<<<<< HEAD
-=======
-        mode = "train" if self.model.training else "eval"
-
-        completion_token_count = completion_mask.sum().clamp(min=1.0)
-
-        def masked_batch_mean(x):
-            if x.shape[1] == 1:  # when importance_sampling_level == "sequence"
-                return x.mean()
-            else:
-                return (x * completion_mask).sum() / completion_token_count
-
->>>>>>> 485e7d1c
         if self.beta != 0.0:
             mean_kl = masked_batch_mean(per_token_kl)
             self._metrics[mode]["kl"].append(self.accelerator.gather(mean_kl).nanmean().item())
@@ -2514,7 +1858,6 @@
         self._metrics[mode].clear()
 
         if self.accelerator.is_main_process and self.log_completions:
-<<<<<<< HEAD
             # not work yet.
             # if "permutation" in self._textual_logs and "masked" in self._textual_logs:
             #     permutation, masked = list(zip(*sorted(zip(self._textual_logs["permutation"], self._textual_logs["masked"]))))
@@ -2529,39 +1872,6 @@
 
             if self.args.report_to and "wandb" in self.args.report_to and wandb.run is not None:
                 df["step"] = self.state.global_step
-=======
-            if is_rich_available():
-                print_prompt_completions_sample(
-                    self._logs["prompt"],
-                    self._logs["completion"],
-                    self._logs["rewards"],
-                    self._logs["advantages"],
-                    self.state.global_step,
-                    self.num_completions_to_print,
-                )
-
-            if self.args.report_to and "wandb" in self.args.report_to and wandb.run is not None:
-                import pandas as pd
-
-                table = {
-                    "step": [str(self.state.global_step)] * len(self._logs["prompt"]),
-                    "prompt": self._logs["prompt"],
-                    "completion": self._logs["completion"],
-                    **self._logs["rewards"],
-                    "advantage": self._logs["advantages"],
-                }
-
-                if self._logs["image"]:
-                    table["image"] = []
-                    for img in self._logs["image"]:
-                        if img is not None:
-                            # Convert images to wandb Image objects for proper visualization
-                            table["image"].append(wandb.Image(img))
-                        else:
-                            table["image"].append(None)
-
-                df = pd.DataFrame(table)
->>>>>>> 485e7d1c
                 if self.wandb_log_unique_prompts:
                     df = df.drop_duplicates(subset=["prompt", "completion"])
                 wandb.log({"completions": wandb.Table(dataframe=df)})
