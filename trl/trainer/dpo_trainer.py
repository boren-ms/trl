--- conflicted
+++ resolved
@@ -306,16 +306,11 @@
         # PEFT configuration and model wrapping
         model = self._prepare_peft_model(model, ref_model, peft_config, args)
 
-<<<<<<< HEAD
-        if args.generate_during_eval and not (is_wandb_available() or is_comet_available()):
-            raise ValueError("`generate_during_eval=True` requires Weights and Biases or Comet to be installed." " Please install `wandb` or `comet-ml` to resolve.")
-=======
         if args.generate_during_eval and not (is_wandb_available() or is_comet_available() or is_mlflow_available()):
             raise ValueError(
                 "`generate_during_eval=True` requires Weights and Biases, MLFlow or Comet to be installed."
                 " Please install `wandb`, `mlflow` or `comet-ml` to resolve."
             )
->>>>>>> db19d79e
 
         self.is_encoder_decoder = model.config.is_encoder_decoder
         # self.is_vision_model = model.config.model_type in MODEL_FOR_VISION_2_SEQ_MAPPING_NAMES.keys()
