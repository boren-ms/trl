--- conflicted
+++ resolved
@@ -311,10 +311,7 @@
         model = self._prepare_peft_model(model, ref_model, peft_config, args)
 
         if args.generate_during_eval and not (is_wandb_available() or is_comet_available() or is_mlflow_available()):
-            raise ValueError(
-                "`generate_during_eval=True` requires Weights and Biases, MLFlow or Comet to be installed."
-                " Please install `wandb`, `mlflow` or `comet-ml` to resolve."
-            )
+            raise ValueError("`generate_during_eval=True` requires Weights and Biases, MLFlow or Comet to be installed." " Please install `wandb`, `mlflow` or `comet-ml` to resolve.")
 
         self.is_encoder_decoder = model.config.is_encoder_decoder
         # self.is_vision_model = model.config.model_type in MODEL_FOR_VISION_2_SEQ_MAPPING_NAMES.keys()
@@ -397,18 +394,6 @@
         self._precomputed_train_ref_log_probs = False
         self._precomputed_eval_ref_log_probs = False
 
-<<<<<<< HEAD
-        if args.loss_type in ["hinge", "ipo", "bco_pair", "sppo_hard", "nca_pair", "apo_zero", "apo_down"] and args.label_smoothing > 0:
-            warnings.warn(
-                f"You are using the {args.loss_type} loss type that does not support label smoothing. The "
-                "`label_smoothing` parameter will be ignored. Set `label_smoothing` to `0.0` to remove this warning.",
-                UserWarning,
-            )
-        if args.loss_type == "kto_pair":
-            raise ValueError("Support for kto_pair has been removed in DPOTrainer. Please use KTOTrainer.")
-
-=======
->>>>>>> 485e7d1c
         self.beta = args.beta
         self.label_smoothing = args.label_smoothing
         self.loss_type = args.loss_type if isinstance(args.loss_type, list) else [args.loss_type]
@@ -425,10 +410,7 @@
                 UserWarning,
             )
         for loss_type in self.loss_type:
-            if (
-                loss_type in ["hinge", "ipo", "bco_pair", "sppo_hard", "nca_pair", "apo_zero", "apo_down"]
-                and args.label_smoothing > 0
-            ):
+            if loss_type in ["hinge", "ipo", "bco_pair", "sppo_hard", "nca_pair", "apo_zero", "apo_down"] and args.label_smoothing > 0:
                 warnings.warn(
                     f"You are using the {loss_type} loss type that does not support label smoothing. The "
                     "`label_smoothing` parameter will be ignored. Set `label_smoothing` to `0.0` to remove this warning.",
@@ -1020,25 +1002,11 @@
         # The beta is a temperature parameter for the DPO loss, typically something in the range of 0.1 to 0.5.
         # We ignore the reference model as beta -> 0. The label_smoothing parameter encodes our uncertainty about the
         # labels and calculates a conservative DPO loss.
-<<<<<<< HEAD
-        if self.loss_type == "sigmoid":
+        if loss_type == "sigmoid":
             losses = -F.logsigmoid(self.beta * logits) * (1 - self.label_smoothing) - F.logsigmoid(-self.beta * logits) * self.label_smoothing
 
-        elif self.loss_type == "robust":
+        elif loss_type == "robust":
             losses = (-F.logsigmoid(self.beta * logits) * (1 - self.label_smoothing) + F.logsigmoid(-self.beta * logits) * self.label_smoothing) / (1 - 2 * self.label_smoothing)
-=======
-        if loss_type == "sigmoid":
-            losses = (
-                -F.logsigmoid(self.beta * logits) * (1 - self.label_smoothing)
-                - F.logsigmoid(-self.beta * logits) * self.label_smoothing
-            )
-
-        elif loss_type == "robust":
-            losses = (
-                -F.logsigmoid(self.beta * logits) * (1 - self.label_smoothing)
-                + F.logsigmoid(-self.beta * logits) * self.label_smoothing
-            ) / (1 - 2 * self.label_smoothing)
->>>>>>> 485e7d1c
 
         elif loss_type == "exo_pair":
             # eqn (16) of the EXO paper: https://huggingface.co/papers/2402.00856
@@ -1149,9 +1117,7 @@
 
         return losses, chosen_rewards, rejected_rewards
 
-    def _compute_loss_liger(
-        self, model: nn.Module, batch: dict[str, Union[list, torch.LongTensor]]
-    ) -> dict[str, torch.Tensor]:
+    def _compute_loss_liger(self, model: nn.Module, batch: dict[str, Union[list, torch.LongTensor]]) -> dict[str, torch.Tensor]:
         unwrapped_model = self.accelerator.unwrap_model(model)
         concatenated_batch = self.concatenated_inputs(batch, padding_value=self.padding_value)
 
@@ -1163,7 +1129,7 @@
             model_kwargs["input_audio_embeds"] = concatenated_batch["input_audio_embeds"]
             model_kwargs["audio_embed_sizes"] = concatenated_batch["audio_embed_sizes"]
             model_kwargs["input_mode"] = 2
-        
+
         if "audio_attention_mask" in model_kwargs:
             model_kwargs["audio_attention_mask"] = concatenated_batch["audio_attention_mask"]
         model_kwargs.update(kwargs)
@@ -1374,13 +1340,7 @@
 
         return output
 
-<<<<<<< HEAD
-    def concatenated_forward(self, model: nn.Module, batch: dict[str, Union[list, torch.LongTensor]], is_ref_model: bool = False):
-=======
-    def concatenated_forward(
-        self, model: nn.Module, batch: dict[str, Union[list, torch.LongTensor]], is_ref_model: bool = False
-    ) -> dict[str, torch.Tensor]:
->>>>>>> 485e7d1c
+    def concatenated_forward(self, model: nn.Module, batch: dict[str, Union[list, torch.LongTensor]], is_ref_model: bool = False) -> dict[str, torch.Tensor]:
         """
         Runs the given model on the given batch of inputs, concatenating the chosen and rejected inputs together.
 
@@ -1617,9 +1577,6 @@
             else:
                 ref_chosen_logps, ref_rejected_logps = self.compute_ref_log_probs(batch)
 
-<<<<<<< HEAD
-            losses, chosen_rewards, rejected_rewards = self.dpo_loss(model_output["chosen_logps"], model_output["rejected_logps"], ref_chosen_logps, ref_rejected_logps)
-=======
             # Initialize combined losses
             losses = 0
             chosen_rewards = 0
@@ -1643,7 +1600,6 @@
                 chosen_rewards = chosen_rewards + _chosen_rewards * weight
                 rejected_rewards = rejected_rewards + _rejected_rewards * weight
 
->>>>>>> 485e7d1c
         reward_accuracies = (chosen_rewards > rejected_rewards).float()
 
         if self.args.rpo_alpha is not None:
@@ -1659,35 +1615,13 @@
         metrics[f"{prefix}rewards/chosen"] = self.accelerator.gather_for_metrics(chosen_rewards).mean().item()
         metrics[f"{prefix}rewards/rejected"] = self.accelerator.gather_for_metrics(rejected_rewards).mean().item()
         metrics[f"{prefix}rewards/accuracies"] = self.accelerator.gather_for_metrics(reward_accuracies).mean().item()
-<<<<<<< HEAD
         metrics[f"{prefix}rewards/margins"] = self.accelerator.gather_for_metrics(chosen_rewards - rejected_rewards).mean().item()
         metrics[f"{prefix}logps/chosen"] = self.accelerator.gather_for_metrics(model_output["chosen_logps"]).detach().mean().item()
         metrics[f"{prefix}logps/rejected"] = self.accelerator.gather_for_metrics(model_output["rejected_logps"]).detach().mean().item()
         metrics[f"{prefix}logits/chosen"] = self.accelerator.gather_for_metrics(model_output["mean_chosen_logits"]).detach().mean().item()
         metrics[f"{prefix}logits/rejected"] = self.accelerator.gather_for_metrics(model_output["mean_rejected_logits"]).detach().mean().item()
-        if self.args.rpo_alpha is not None:
+        if self.args.rpo_alpha is not None or "sft" in self.loss_type:
             metrics[f"{prefix}nll_loss"] = self.accelerator.gather_for_metrics(model_output["nll_loss"]).detach().mean().item()
-=======
-        metrics[f"{prefix}rewards/margins"] = (
-            self.accelerator.gather_for_metrics(chosen_rewards - rejected_rewards).mean().item()
-        )
-        metrics[f"{prefix}logps/chosen"] = (
-            self.accelerator.gather_for_metrics(model_output["chosen_logps"]).detach().mean().item()
-        )
-        metrics[f"{prefix}logps/rejected"] = (
-            self.accelerator.gather_for_metrics(model_output["rejected_logps"]).detach().mean().item()
-        )
-        metrics[f"{prefix}logits/chosen"] = (
-            self.accelerator.gather_for_metrics(model_output["mean_chosen_logits"]).detach().mean().item()
-        )
-        metrics[f"{prefix}logits/rejected"] = (
-            self.accelerator.gather_for_metrics(model_output["mean_rejected_logits"]).detach().mean().item()
-        )
-        if self.args.rpo_alpha is not None or "sft" in self.loss_type:
-            metrics[f"{prefix}nll_loss"] = (
-                self.accelerator.gather_for_metrics(model_output["nll_loss"]).detach().mean().item()
-            )
->>>>>>> 485e7d1c
         if self.aux_loss_enabled:
             metrics[f"{prefix}aux_loss"] = self.accelerator.gather_for_metrics(model_output["aux_loss"]).detach().mean().item()
 
@@ -1699,15 +1633,8 @@
         inputs: dict[str, Union[torch.Tensor, Any]],
         return_outputs=False,
         num_items_in_batch=None,
-<<<<<<< HEAD
-    ) -> Union[torch.Tensor, tuple[torch.Tensor, dict[str, torch.Tensor]]]:
+    ) -> Union[torch.Tensor, tuple[torch.Tensor, dict[str, float]]]:
         compute_loss_context_manager = autocast(self.accelerator.device.type) if self._peft_has_been_casted_to_bf16 else nullcontext()
-=======
-    ) -> Union[torch.Tensor, tuple[torch.Tensor, dict[str, float]]]:
-        compute_loss_context_manager = (
-            autocast(self.accelerator.device.type) if self._peft_has_been_casted_to_bf16 else nullcontext()
-        )
->>>>>>> 485e7d1c
         with compute_loss_context_manager:
             loss, metrics = self.get_batch_loss_metrics(model, inputs, train_eval="train")
 
