--- conflicted
+++ resolved
@@ -240,7 +240,7 @@
         metadata={"help": "Host address to run the server on."},
     )
     port: int = field(
-        default=26400, # skip to use 8000 to avoid conflicts with other services
+        default=26400,  # skip to use 8000 to avoid conflicts with other services
         # default=8000,
         metadata={"help": "Port to run the server on."},
     )
@@ -445,11 +445,8 @@
 
     class GenerateRequest(BaseModel):
         prompts: list[str]
-<<<<<<< HEAD
         audios: Optional[list[str]] = None
-=======
         images: Optional[list[str]] = None
->>>>>>> 485e7d1c
         n: int = 1
         repetition_penalty: float = 1.0
         temperature: float = 1.0
@@ -507,9 +504,7 @@
         {"completion_ids": [[101, 102, 103], [201, 202, 203]]}
         ```
         """
-<<<<<<< HEAD
         print("Request:\n", request)
-=======
         request.images = request.images or [None] * len(request.prompts)
 
         prompts = []
@@ -519,7 +514,6 @@
                 row["multi_modal_data"] = {"image": Image.open(BytesIO(base64.b64decode(image)))}
             prompts.append(row)
 
->>>>>>> 485e7d1c
         # Guided decoding, if enabled
         if request.guided_decoding_regex is not None:
             guided_decoding = GuidedDecodingParams(backend="outlines", regex=request.guided_decoding_regex)
