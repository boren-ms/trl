--- conflicted
+++ resolved
@@ -3,13 +3,10 @@
 import argparse
 from dataclasses import dataclass, field
 from typing import Optional
-<<<<<<< HEAD
 from datetime import datetime
 from transformers import AutoModelForCausalLM, AutoProcessor
 from transformers.trainer_utils import get_last_checkpoint
 import wandb
-=======
->>>>>>> 18dba2d5
 from trl import GRPOConfig, GRPOTrainer, TrlParser
 from trl.scripts.audio_metrics import eval_biasing_metrics
 from trl.scripts.shared_utils import (
@@ -50,9 +47,7 @@
     )
     reward_funcs: Optional[str] = field(
         default=None,
-        metadata={
-            "help": "Reward functions to use. Can be a list of functions or a single function."
-        },
+        metadata={"help": "Reward functions to use. Can be a list of functions or a single function."},
     )
 
 
@@ -73,7 +68,6 @@
 
 def main(script_args, training_args):
     """Train the model with GRPO."""
-    print("Init Wandb")
     init_wandb(
         job_name=script_args.job_name,
         project=script_args.project,
@@ -106,9 +100,7 @@
     """Create a parser for the GRPO training script."""
     dataclass_types = (GRPOScriptArguments, GRPOConfig)
     if subparsers is not None:
-        parser = subparsers.add_parser(
-            "grpo", help="Run the GRPO training script", dataclass_types=dataclass_types
-        )
+        parser = subparsers.add_parser("grpo", help="Run the GRPO training script", dataclass_types=dataclass_types)
     else:
         parser = TrlParser(dataclass_types)
     return parser
