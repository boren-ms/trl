# Copyright 2020-2025 The HuggingFace Team. All rights reserved.
#
# Licensed under the Apache License, Version 2.0 (the "License");
# you may not use this file except in compliance with the License.
# You may obtain a copy of the License at
#
#     http://www.apache.org/licenses/LICENSE-2.0
#
# Unless required by applicable law or agreed to in writing, software
# distributed under the License is distributed on an "AS IS" BASIS,
# WITHOUT WARRANTIES OR CONDITIONS OF ANY KIND, either express or implied.
# See the License for the specific language governing permissions and
# limitations under the License.

import argparse
import importlib
import inspect
import logging
import os
import subprocess
import sys
from collections.abc import Iterable
from dataclasses import dataclass, field
from typing import Optional, Union

import datasets
import yaml
from datasets import DatasetDict, concatenate_datasets
from transformers import HfArgumentParser
from transformers.hf_argparser import DataClass, DataClassType
from trl.import_utils import is_rich_available

logger = logging.getLogger(__name__)


@dataclass
class DatasetConfig:
    """
    Configuration for a dataset.

    This class matches the signature of [`~datasets.load_dataset`] and the arguments are used directly in the
    `datasets.load_dataset` function. You can refer to the `datasets.load_dataset` documentation for more details.

    Parameters:
        path (`str`):
            Path or name of the dataset.
        name (`str`, *optional*, defaults to `None`):
            Defining the name of the dataset configuration.
        data_dir (`str`, *optional*, defaults to `None`):
            Defining the `data_dir` of the dataset configuration. If specified for the generic builders(csv, text etc.)
            or the Hub datasets and `data_files` is `None`, the behavior is equal to passing `os.path.join(data_dir,
            **)` as `data_files` to reference all the files in a directory.
        data_files (`str` or `Sequence` or `Mapping`, *optional*, defaults to `None`):
            Path(s) to source data file(s).
        split (`str`, *optional*, defaults to `"train"`):
            Which split of the data to load.
        columns (`list[str]`, *optional*, defaults to `None`):
            List of column names to select from the dataset. If `None`, all columns are selected.
    """

    path: str
    name: Optional[str] = None
    data_dir: Optional[str] = None
    data_files: Optional[Union[str, list[str], dict[str, str]]] = None
    split: str = "train"
    columns: Optional[list[str]] = None


@dataclass
class DatasetMixtureConfig:
    """
    Configuration class for a mixture of datasets.

    Using [`~transformers.HfArgumentParser`] we can turn this class into
    [argparse](https://docs.python.org/3/library/argparse#module-argparse) arguments that can be specified on the
    command line.

    Parameters:
        datasets (`list[DatasetConfig]`):
            List of dataset configurations to include in the mixture.
        streaming (`bool`, *optional*, defaults to `False`):
            Whether to stream the datasets. If `True`, the datasets will be loaded in streaming mode.
        test_split_size (`float` or `None`, *optional*, defaults to `None`):
            Size of the test split. Refer to the `test_size` parameter in the [`~datasets.train_test_split`] function
            for more details. If `None`, the dataset will not be split into train and test sets.

    Usage:
        When using the CLI, you can add the following section to your YAML config file:

        ```yaml
        datasets:
          - path: ...
            name: ...
            data_dir: ...
            data_files: ...
            split: ...
            columns: ...
          - path: ...
            name: ...
            data_dir: ...
            data_files: ...
            split: ...
            columns: ...
        streaming: ...
        test_split_size: ...
        ```
    """

    datasets: list[DatasetConfig] = field(
        default_factory=list,
        metadata={"help": "List of dataset configurations to include in the mixture."},
    )
    streaming: bool = field(
        default=False,
        metadata={"help": "Whether to stream the datasets. If True, the datasets will be loaded in streaming mode."},
    )
    test_split_size: Optional[float] = field(
        default=None,
        metadata={
            "help": "Size of the test split. Refer to the `test_size` parameter in the `datasets.train_test_split` "
            "function for more details. If None, the dataset will not be split into train and test sets."
        },
    )

    def __post_init__(self):
        # Convert any dataset dicts (from CLI/config parsing) into DatasetConfig objects
        for idx, dataset in enumerate(self.datasets):
            if isinstance(dataset, dict):
                # If it's a dict, convert it to DatasetConfig
                self.datasets[idx] = DatasetConfig(**dataset)


@dataclass
class ScriptArguments:
    """
    Arguments common to all scripts.

    Args:
        dataset_name (`str`, or `None`, *optional*, defaults to `None`):
            Path or name of the dataset to load. If `datasets` is provided, this will be ignored.
        dataset_config (`str` or `None`, *optional*, defaults to `None`):
            Dataset configuration name. Corresponds to the `name` argument of the [`~datasets.load_dataset`] function.
            If `datasets` is provided, this will be ignored.
        dataset_train_split (`str`, *optional*, defaults to `"train"`):
            Dataset split to use for training. If `datasets` is provided, this will be ignored.
        dataset_test_split (`str`, *optional*, defaults to `"test"`):
            Dataset split to use for evaluation. If `datasets` is provided, this will be ignored.
        dataset_streaming (`bool`, *optional*, defaults to `False`):
            Whether to stream the dataset. If True, the dataset will be loaded in streaming mode. If `datasets` is
            provided, this will be ignored.
        gradient_checkpointing_use_reentrant (`bool`, *optional*, defaults to `False`):
            Whether to apply `use_reentrant` for gradient checkpointing.
        ignore_bias_buffers (`bool`, *optional*, defaults to `False`):
            Debug argument for distributed training. Fix for DDP issues with LM bias/mask buffers - invalid scalar
            type, inplace operation. See
            https://github.com/huggingface/transformers/issues/22482#issuecomment-1595790992.
    """

    dataset_name: Optional[str] = field(
        default=None,
        metadata={"help": "Path or name of the dataset to load. If `datasets` is provided, this will be ignored."},
    )
    dataset_config: Optional[str] = field(
        default=None,
<<<<<<< HEAD
        metadata={"help": "Dataset configuration name. Corresponds to the `name` argument of the `datasets.load_dataset` " "function."},
=======
        metadata={
            "help": "Dataset configuration name. Corresponds to the `name` argument of the `datasets.load_dataset` "
            "function. If `datasets` is provided, this will be ignored."
        },
>>>>>>> 485e7d1c
    )
    dataset_train_split: str = field(
        default="train",
        metadata={"help": "Dataset split to use for training. If `datasets` is provided, this will be ignored."},
    )
    dataset_test_split: str = field(
        default="test",
        metadata={"help": "Dataset split to use for evaluation. If `datasets` is provided, this will be ignored."},
    )
    dataset_streaming: bool = field(
        default=False,
        metadata={
            "help": "Whether to stream the dataset. If True, the dataset will be loaded in streaming mode. If "
            "`datasets` is provided, this will be ignored."
        },
    )
    gradient_checkpointing_use_reentrant: bool = field(
        default=False,
        metadata={"help": "Whether to apply `use_reentrant` for gradient checkpointing."},
    )
    ignore_bias_buffers: bool = field(
        default=False,
        metadata={
            "help": "Debug argument for distributed training. Fix for DDP issues with LM bias/mask buffers - invalid "
            "scalar type, inplace operation. See "
            "https://github.com/huggingface/transformers/issues/22482#issuecomment-1595790992."
        },
    )


def init_zero_verbose():
    """
    Perform zero verbose init - use this method on top of the CLI modules to make logging and warning output cleaner.
    Uses Rich if available, falls back otherwise.
    """
    import logging
    import warnings

    FORMAT = "%(message)s"

    if is_rich_available():
        from rich.logging import RichHandler

        handler = RichHandler()
    else:
        handler = logging.StreamHandler()

    logging.basicConfig(format=FORMAT, datefmt="[%X]", handlers=[handler], level=logging.ERROR)

    # Custom warning handler to redirect warnings to the logging system
    def warning_handler(message, category, filename, lineno, file=None, line=None):
        logging.warning(f"{filename}:{lineno}: {category.__name__}: {message}")

    # Add the custom warning handler - we need to do that before importing anything to make sure the loggers work well
    warnings.showwarning = warning_handler


class TrlParser(HfArgumentParser):
    """
    A subclass of [`transformers.HfArgumentParser`] designed for parsing command-line arguments with dataclass-backed
    configurations, while also supporting configuration file loading and environment variable management.

    Args:
        dataclass_types (`Union[DataClassType, Iterable[DataClassType]]` or `None`, *optional*, defaults to `None`):
            Dataclass types to use for argument parsing.
        **kwargs:
            Additional keyword arguments passed to the [`transformers.HfArgumentParser`] constructor.

    Examples:

    ```yaml
    # config.yaml
    env:
        VAR1: value1
    arg1: 23
    ```

    ```python
    # main.py
    import os
    from dataclasses import dataclass
    from trl import TrlParser


    @dataclass
    class MyArguments:
        arg1: int
        arg2: str = "alpha"


    parser = TrlParser(dataclass_types=[MyArguments])
    training_args = parser.parse_args_and_config()

    print(training_args, os.environ.get("VAR1"))
    ```

    ```bash
    $ python main.py --config config.yaml
    (MyArguments(arg1=23, arg2='alpha'),) value1

    $ python main.py --arg1 5 --arg2 beta
    (MyArguments(arg1=5, arg2='beta'),) None
    ```
    """

    def __init__(
        self,
        dataclass_types: Optional[Union[DataClassType, Iterable[DataClassType]]] = None,
        **kwargs,
    ):
        # Make sure dataclass_types is an iterable
        if dataclass_types is None:
            dataclass_types = []
        elif not isinstance(dataclass_types, Iterable):
            dataclass_types = [dataclass_types]

        # Check that none of the dataclasses have the "config" field
        for dataclass_type in dataclass_types:
            if "config" in dataclass_type.__dataclass_fields__:
                raise ValueError(f"Dataclass {dataclass_type.__name__} has a field named 'config'. This field is reserved for the " f"config file path and should not be used in the dataclass.")

        super().__init__(dataclass_types=dataclass_types, **kwargs)

    def parse_args_and_config(
        self,
        args: Optional[Iterable[str]] = None,
        return_remaining_strings: bool = False,
        fail_with_unknown_args: bool = True,
    ) -> tuple[DataClass, ...]:
        """
        Parse command-line args and config file into instances of the specified dataclass types.

        This method wraps [`transformers.HfArgumentParser.parse_args_into_dataclasses`] and also parses the config file
        specified with the `--config` flag. The config file (in YAML format) provides argument values that replace the
        default values in the dataclasses. Command line arguments can override values set by the config file. The
        method also sets any environment variables specified in the `env` field of the config file.
        """
        args = list(args) if args is not None else sys.argv[1:]
        if "--config" in args:
            # Get the config file path from
            config_index = args.index("--config")
            args.pop(config_index)  # remove the --config flag
            config_path = args.pop(config_index)  # get the path to the config file
            with open(config_path) as yaml_file:
                config = yaml.safe_load(yaml_file)

            # Set the environment variables specified in the config file
            if "env" in config:
                env_vars = config.pop("env", {})
                if not isinstance(env_vars, dict):
                    raise ValueError("`env` field should be a dict in the YAML file.")
                for key, value in env_vars.items():
                    os.environ[key] = str(value)

            # Set the defaults from the config values
            config_remaining_strings = self.set_defaults_with_config(**config)
        else:
            config_remaining_strings = []

        # Parse the arguments from the command line
        output = self.parse_args_into_dataclasses(args=args, return_remaining_strings=return_remaining_strings)

        # Merge remaining strings from the config file with the remaining strings from the command line
        if return_remaining_strings:
            args_remaining_strings = output[-1]
            return output[:-1] + (config_remaining_strings + args_remaining_strings,)
        elif fail_with_unknown_args and config_remaining_strings:
            raise ValueError(f"Unknown arguments from config file: {config_remaining_strings}. Please remove them, add them to the " "dataclass, or set `fail_with_unknown_args=False`.")
        else:
            return output

    def set_defaults_with_config(self, **kwargs) -> list[str]:
        """
        Overrides the parser's default values with those provided via keyword arguments, including for subparsers.

        Any argument with an updated default will also be marked as not required if it was previously required.

        Returns a list of strings that were not consumed by the parser.
        """

        def apply_defaults(parser, kw):
            used_keys = set()
            for action in parser._actions:
                # Handle subparsers recursively
                if isinstance(action, argparse._SubParsersAction):
                    for subparser in action.choices.values():
                        used_keys.update(apply_defaults(subparser, kw))
                elif action.dest in kw:
                    action.default = kw[action.dest]
                    action.required = False
                    used_keys.add(action.dest)
            return used_keys

        used_keys = apply_defaults(self, kwargs)
        # Remaining args not consumed by the parser
        remaining = [item for key, value in kwargs.items() if key not in used_keys for item in (f"--{key}", str(value))]
        return remaining


def get_git_commit_hash(package_name):
    try:
        # Import the package to locate its path
        package = importlib.import_module(package_name)
        # Get the path to the package using inspect
        package_path = os.path.dirname(inspect.getfile(package))

        # Navigate up to the Git repository root if the package is inside a subdirectory
        git_repo_path = os.path.abspath(os.path.join(package_path, ".."))
        git_dir = os.path.join(git_repo_path, ".git")

        if os.path.isdir(git_dir):
            # Run the git command to get the current commit hash
            commit_hash = subprocess.check_output(["git", "rev-parse", "HEAD"], cwd=git_repo_path).strip().decode("utf-8")
            return commit_hash
        else:
            return None
    except Exception as e:
        return f"Error: {str(e)}"
<<<<<<< HEAD
=======


def get_dataset(mixture_config: DatasetMixtureConfig) -> DatasetDict:
    """
    Load a mixture of datasets based on the configuration.

    Args:
        mixture_config (`DatasetMixtureConfig`):
            Script arguments containing dataset configuration.

    Returns:
        `DatasetDict`:
            Combined dataset(s) from the mixture configuration, with optional train/test split if `test_split_size` is
            set.

    Example:
    ```python
    from trl import DatasetMixtureConfig, get_dataset
    from trl.scripts.utils import DatasetConfig

    mixture_config = DatasetMixtureConfig(datasets=[DatasetConfig(path="trl-lib/tldr")])
    dataset = get_dataset(mixture_config)
    print(dataset)
    ```

    ```
    DatasetDict({
        train: Dataset({
            features: ['prompt', 'completion'],
            num_rows: 116722
        })
    })
    ```
    """
    logger.info(f"Creating dataset mixture with {len(mixture_config.datasets)} datasets")
    datasets_list = []
    for dataset_config in mixture_config.datasets:
        logger.info(f"Loading dataset for mixture: {dataset_config.path} (config name: {dataset_config.name})")
        dataset = datasets.load_dataset(
            path=dataset_config.path,
            name=dataset_config.name,
            data_dir=dataset_config.data_dir,
            data_files=dataset_config.data_files,
            split=dataset_config.split,
            streaming=mixture_config.streaming,
        )
        if dataset_config.columns is not None:
            dataset = dataset.select_columns(dataset_config.columns)
        datasets_list.append(dataset)

    if datasets_list:
        combined_dataset = concatenate_datasets(datasets_list)
        if isinstance(combined_dataset, datasets.Dataset):  # IterableDataset does not have a length
            logger.info(f"Created dataset mixture with {len(combined_dataset)} examples")

        if mixture_config.test_split_size is not None:
            logger.info(f"Spliting dataset into train and test sets with test size: {mixture_config.test_split_size}")
            combined_dataset = combined_dataset.train_test_split(test_size=mixture_config.test_split_size)
            return combined_dataset
        else:
            return DatasetDict({"train": combined_dataset})
    else:
        raise ValueError("No datasets were loaded from the mixture configuration")
>>>>>>> 485e7d1c
<|MERGE_RESOLUTION|>--- conflicted
+++ resolved
@@ -162,14 +162,7 @@
     )
     dataset_config: Optional[str] = field(
         default=None,
-<<<<<<< HEAD
         metadata={"help": "Dataset configuration name. Corresponds to the `name` argument of the `datasets.load_dataset` " "function."},
-=======
-        metadata={
-            "help": "Dataset configuration name. Corresponds to the `name` argument of the `datasets.load_dataset` "
-            "function. If `datasets` is provided, this will be ignored."
-        },
->>>>>>> 485e7d1c
     )
     dataset_train_split: str = field(
         default="train",
@@ -181,10 +174,7 @@
     )
     dataset_streaming: bool = field(
         default=False,
-        metadata={
-            "help": "Whether to stream the dataset. If True, the dataset will be loaded in streaming mode. If "
-            "`datasets` is provided, this will be ignored."
-        },
+        metadata={"help": "Whether to stream the dataset. If True, the dataset will be loaded in streaming mode. If " "`datasets` is provided, this will be ignored."},
     )
     gradient_checkpointing_use_reentrant: bool = field(
         default=False,
@@ -388,8 +378,6 @@
             return None
     except Exception as e:
         return f"Error: {str(e)}"
-<<<<<<< HEAD
-=======
 
 
 def get_dataset(mixture_config: DatasetMixtureConfig) -> DatasetDict:
@@ -452,5 +440,4 @@
         else:
             return DatasetDict({"train": combined_dataset})
     else:
-        raise ValueError("No datasets were loaded from the mixture configuration")
->>>>>>> 485e7d1c
+        raise ValueError("No datasets were loaded from the mixture configuration")