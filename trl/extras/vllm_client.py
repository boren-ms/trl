# Copyright 2020-2025 The HuggingFace Team. All rights reserved.
#
# Licensed under the Apache License, Version 2.0 (the "License");
# you may not use this file except in compliance with the License.
# You may obtain a copy of the License at
#
#     http://www.apache.org/licenses/LICENSE-2.0
#
# Unless required by applicable law or agreed to in writing, software
# distributed under the License is distributed on an "AS IS" BASIS,
# WITHOUT WARRANTIES OR CONDITIONS OF ANY KIND, either express or implied.
# See the License for the specific language governing permissions and
# limitations under the License.

import atexit
import base64
import logging
import socket
import time
from io import BytesIO
from typing import Optional, Union
from urllib.parse import urlparse

import torch
from torch import nn

from ..import_utils import is_requests_available, is_vllm_ascend_available, is_vllm_available


if is_requests_available():
    import requests
    from requests import ConnectionError


if is_vllm_available():
    from vllm.distributed.device_communicators.pynccl import PyNcclCommunicator
    from vllm.distributed.utils import StatelessProcessGroup

    if is_vllm_ascend_available():
        from vllm_ascend.distributed.device_communicators.pyhccl import PyHcclCommunicator as PyNcclCommunicator


logger = logging.getLogger(__name__)


class VLLMClient:
    """
    A client class to interact with a vLLM server.

    This class provides methods to generate completions, initialize and manage weight update groups, and update model
    weights in a distributed setting. Before using it, start the vLLM server with `trl vllm-serve`.

    Args:
        base_url (`str` or `None`, *optional*, defaults to `None`):
            Base URL for the vLLM server (e.g., `"http://localhost:8000"`). If provided, `host` and `server_port` are
            ignored.
        host (`str`, *optional*, defaults to `"0.0.0.0"`):
            IP address of the vLLM server. Ignored if `base_url` is provided.
        server_port (`int`, *optional*, defaults to `8000`):
            Port number of the vLLM server. Ignored if `base_url` is provided.
        group_port (`int`, *optional*, defaults to `51216`):
            Port number for the weight update group.
        connection_timeout (`float`, *optional*, defaults to `0.0`):
            Total timeout duration in seconds to wait for the server to be up. If the server is not up after the
            timeout, a `ConnectionError` is raised.

    Examples:
        Run the vLLM server with the model `Qwen/Qwen2.5-7B`:

        ```
        $ trl vllm-serve --model Qwen/Qwen2.5-7B
        ...
        INFO:     Application startup complete.
        INFO:     Uvicorn running on http://0.0.0.0:8000 (Press CTRL+C to quit)
        ```

        Use the client to generate completions and update model weights:

        ```python
        >>> from trl.extras.vllm_client import VLLMClient

        >>> client = VLLMClient()
        >>> client.generate(["Hello, AI!", "Tell me a joke"])
        [[2980, 498, 1492, 752, 448, 264, 13027, 8645, 30, 358, 2776, 4460, 311, 3270, 264, 2025],
         [911, 7988, 1251, 382, 3838, 653, 498, 1618, 4325, 879, 2581, 20027, 264, 21428, 30, 362]]

        >>> from transformers import AutoModelForCausalLM

        >>> model = AutoModelForCausalLM.from_pretrained("Qwen/Qwen2.5-7B", device_map="cuda")
        >>> client.init_communicator(device="cuda")
        >>> client.update_model_params(model)
        ```

        There are several ways to initialize the client:

        ```python
        VLLMClient(base_url="http://localhost:8000")
        VLLMClient(base_url="http://192.168.1.100:8000")
        VLLMClient(host="localhost", server_port=8000)
        VLLMClient(host="192.168.1.100", server_port=8000)
        ```
    """

    def __init__(
        self,
        base_url: Optional[str] = None,
        host: str = "0.0.0.0",
        server_port: int = 26400,  # Default port for vLLM server
        group_port: int = 51216,
        connection_timeout: float = 0.0,
    ):
        if not is_requests_available():
            raise ImportError("requests is not installed. Please install it with `pip install requests`.")
        if not is_vllm_available():
            raise ImportError("vLLM is not installed. Please install it with `pip install vllm`.")

        self.session = requests.Session()

        if base_url is not None:
            # Parse the base_url to extract host and port
            parsed_url = urlparse(base_url)
            self.host = socket.gethostbyname(parsed_url.hostname)
            scheme = parsed_url.scheme or "http"
            self.base_url = f"{scheme}://{parsed_url.netloc}{parsed_url.path}"
        else:
            self.host = host
            self.server_port = server_port
            self.base_url = f"http://{self.host}:{self.server_port}"
        self.group_port = group_port
        self.check_server(connection_timeout)  # check server and fail after timeout

    def check_server(self, total_timeout: float = 0.0, retry_interval: float = 2.0):
        """
        Check server availability with retries on failure, within a total timeout duration. If the server is not up
        after the total timeout duration, raise a `ConnectionError`.

        Args:
            retry_interval (`float`, *optional*, defaults to `2.0`):
                Interval in seconds between retries.
            total_timeout (`float`, *optional*, defaults to `0.0`):
                Total timeout duration in seconds.
        """
        url = f"{self.base_url}/health/"
        start_time = time.time()  # Record the start time

        while True:
            try:
                response = requests.get(url)
            except requests.exceptions.RequestException as exc:
                # Check if the total timeout duration has passed
                elapsed_time = time.time() - start_time
                if elapsed_time >= total_timeout:
                    raise ConnectionError(
                        f"The vLLM server can't be reached at {self.base_url} after {total_timeout} seconds. Make " "sure the server is running by running `trl vllm-serve`."
                    ) from exc
            else:
                if response.status_code == 200:
                    if "X-Forwarded-For" in response.headers:
                        self.host = response.headers["X-Forwarded-For"]
                    logger.info("Server is up!")
                    return None

            # Retry logic: wait before trying again
            logger.info(f"Server is not up yet. Retrying in {retry_interval} seconds...")
            time.sleep(retry_interval)

    def generate(
        self,
        prompts: list[str],
<<<<<<< HEAD
        audios: Optional[list[str]] = None,
=======
        images: Optional[list] = None,
>>>>>>> 485e7d1c
        n: int = 1,
        repetition_penalty: float = 1.0,
        temperature: float = 1.0,
        top_p: float = 1.0,
        top_k: int = -1,
        min_p: float = 0.0,
        max_tokens: int = 16,
        stop_token_ids: Optional[list[int]] = None,
        guided_decoding_regex: Optional[str] = None,
        generation_kwargs: Optional[dict] = None,
    ) -> dict:
        """
        Generates model completions for the provided prompts.

        Args:
            prompts (`list[str]`):
                List of text prompts for which the model will generate completions.
<<<<<<< HEAD
            audios (`list[str]`):
                List of audio paths for which the model will generate completions.
=======
            images (`list[PIL.Image]` or `None`, *optional*, defaults to `None`):
                List of PIL Images to send along with the prompts.
>>>>>>> 485e7d1c
            n (`int`, *optional*, defaults to `1`):
                Number of completions to generate for each prompt.
            repetition_penalty (`float`, *optional*, defaults to `1.0`):
                Parameter for repetition penalty. 1.0 means no penalty.
            temperature (`float`, *optional*, defaults to `1.0`):
                Temperature parameter for sampling. Higher values increase diversity.
            top_p (`float`, *optional*, defaults to `1.0`):
                Top-p sampling parameter.`1.0` means no truncation.
            top_k (`int`, *optional*, defaults to `-1`):
                Top-k sampling parameter. `-1` means no truncation.
            min_p (`float`, *optional*, defaults to `0.0`):
                Minimum probability for sampling.
            max_tokens (`int`, *optional*, defaults to `16`):
                Maximum number of tokens to generate for each prompt.
            guided_decoding_regex (`str` or `None`, *optional*, defaults to `None`):
                Regular expression to guide the decoding process.
            generation_kwargs (`dict` or `None`, *optional*, defaults to `None`):
                Additional generation parameters to pass to the vLLM `SamplingParams`. This can include parameters like
                `seed`, `frequency_penalty`, etc. If it contains keys that conflict with the other parameters, they
                will override them.

        Returns:
            `list[list[int]]`:
                List of lists of token IDs representing the model-generated completions for each prompt.
        """
        url = f"{self.base_url}/generate/"

        def pil_to_base64(image):
            buffer = BytesIO()
            image.save(buffer, format="PNG")
            img_bytes = buffer.getvalue()
            return base64.b64encode(img_bytes).decode("utf-8")

        # Convert PIL images to base64 strings
        images = [pil_to_base64(img) for img in images] if images else None

        response = self.session.post(
            url,
            json={
                "prompts": prompts,
<<<<<<< HEAD
                "audios": audios,
=======
                "images": images,
>>>>>>> 485e7d1c
                "n": n,
                "repetition_penalty": repetition_penalty,
                "temperature": temperature,
                "top_p": top_p,
                "top_k": top_k,
                "min_p": min_p,
                "max_tokens": max_tokens,
                "stop_token_ids": stop_token_ids,
                "guided_decoding_regex": guided_decoding_regex,
                "generation_kwargs": generation_kwargs or {},
            },
        )
        if response.status_code == 200:
            return response.json()
        else:
            raise Exception(f"Request failed: {response.status_code}, {response.text}")

    def init_communicator(self, device: Union[torch.device, str, int] = 0):
        """
        Initializes the weight update group in a distributed setup for model synchronization.

        Args:
            device (`torch.device`, `str`, or `int`, *optional*, defaults to `0`):
                Device of trainer main process. It's the device that will be used for the weights synchronization. Can
                be a `torch.device` object, a string like `'cuda:0'`, or an integer device index.
        """
        # Get the world size from the server
        url = f"{self.base_url}/get_world_size/"
        response = requests.get(url)
        if response.status_code == 200:
            vllm_world_size = response.json()["world_size"]
        else:
            raise Exception(f"Request failed: {response.status_code}, {response.text}")

        world_size = vllm_world_size + 1  # add the client to the world
        self.rank = vllm_world_size  # the client's rank is the last process

        # Initialize weight update group
        url = f"{self.base_url}/init_communicator/"
        client_device_uuid = str(torch.cuda.get_device_properties(device).uuid)

        # In the server side, the host is set to 0.0.0.0
        response = self.session.post(
            url,
            json={
                "host": "0.0.0.0",
                "port": self.group_port,
                "world_size": world_size,
                "client_device_uuid": client_device_uuid,
            },
        )
        if response.status_code != 200:
            raise Exception(f"Request failed: {response.status_code}, {response.text}")

        # Brief delay to allow server initialization. While not strictly required (client socket will retry on
        # connection failure), this prevents log warnings like:
        # [W416 23:24:57.460001114 socket.cpp:204] [c10d] The hostname of the client socket cannot be retrieved. err=-3
        time.sleep(0.1)

        # Set up the communication group for weight broadcasting
        pg = StatelessProcessGroup.create(host=self.host, port=self.group_port, rank=self.rank, world_size=world_size)
        self.pynccl_comm = PyNcclCommunicator(pg, device=device)

        # When the client object is deleted, close the weight update group
        atexit.register(self.close_communicator)

    def update_named_param(self, name: str, weights: torch.Tensor):
        """
        Updates a specific named parameter in the model and broadcasts it to other processes.

        Args:
            name (`str`):
                Name of the layer whose weights are being updated.
            weights (`torch.Tensor`):
                Tensor containing the updated weights.
        """
        dtype, shape = str(weights.dtype), tuple(weights.shape)
        url = f"{self.base_url}/update_named_param/"
        response = self.session.post(url, json={"name": name, "dtype": dtype, "shape": shape})
        if response.status_code != 200:
            raise Exception(f"Request failed: {response.status_code}, {response.text}")
        # print("Update param:", name, weights.shape)
        # Broadcast the weights to the other processes
        self.pynccl_comm.broadcast(weights, src=self.rank)
        self.pynccl_comm.group.barrier()

    def update_model_params(self, model: nn.Module):
        """
        Updates all parameters of the given model by calling `update_named_param` for each parameter in the model.

        Args:
            model (`nn.Module`):
                Model whose parameters (weights/biases) are to be updated.
        """
        for name, param in model.named_parameters():
            # Update each parameter individually
            self.update_named_param(name, param.data)

    def reset_prefix_cache(self):
        """
        Resets the prefix cache for the model.
        """
        url = f"{self.base_url}/reset_prefix_cache/"
        response = self.session.post(url)
        if response.status_code != 200:
            raise Exception(f"Request failed: {response.status_code}, {response.text}")

    def close_communicator(self):
        """
        Closes the weight update group and cleans up the communication group.
        """
        url = f"{self.base_url}/close_communicator/"

        try:
            response = self.session.post(url)
        except ConnectionError:
            # The server might be already down, so we don't need to close the communicator
            pass
        else:
            if response.status_code != 200:
                raise Exception(f"Request failed: {response.status_code}, {response.text}")


# Example usage
if __name__ == "__main__":
    from vllm import SamplingParams

    client = VLLMClient()
    client.init_communicator(device="cuda")

    # Generate completions
    responses = client.generate(["Hello, AI!", "Tell me a joke"], n=4, max_tokens=32, sampling_params=SamplingParams())
    print("Responses:", responses)  # noqa

    # Update model weights
    from transformers import AutoModelForCausalLM

    model = AutoModelForCausalLM.from_pretrained("Qwen/Qwen2.5-7B").to("cuda")
    client.update_model_params(model)<|MERGE_RESOLUTION|>--- conflicted
+++ resolved
@@ -167,11 +167,8 @@
     def generate(
         self,
         prompts: list[str],
-<<<<<<< HEAD
         audios: Optional[list[str]] = None,
-=======
         images: Optional[list] = None,
->>>>>>> 485e7d1c
         n: int = 1,
         repetition_penalty: float = 1.0,
         temperature: float = 1.0,
@@ -189,13 +186,10 @@
         Args:
             prompts (`list[str]`):
                 List of text prompts for which the model will generate completions.
-<<<<<<< HEAD
             audios (`list[str]`):
                 List of audio paths for which the model will generate completions.
-=======
             images (`list[PIL.Image]` or `None`, *optional*, defaults to `None`):
                 List of PIL Images to send along with the prompts.
->>>>>>> 485e7d1c
             n (`int`, *optional*, defaults to `1`):
                 Number of completions to generate for each prompt.
             repetition_penalty (`float`, *optional*, defaults to `1.0`):
@@ -236,11 +230,8 @@
             url,
             json={
                 "prompts": prompts,
-<<<<<<< HEAD
                 "audios": audios,
-=======
                 "images": images,
->>>>>>> 485e7d1c
                 "n": n,
                 "repetition_penalty": repetition_penalty,
                 "temperature": temperature,
